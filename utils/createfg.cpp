--- conflicted
+++ resolved
@@ -28,14 +28,6 @@
 namespace po = boost::program_options;
 
 
-<<<<<<< HEAD
-Factor RandomFactor( const VarSet &ns, Real beta ) {
-    Factor fac( ns );
-    for( size_t t = 0; t < fac.states(); t++ )
-        fac.set( t, std::exp(rnd_stdnormal() * beta) );
-    return fac;
-}
-=======
 /// Possible factor types
 DAI_ENUM(FactorType,ISING,EXPGAUSS,POTTS);
 
@@ -74,7 +66,6 @@
     vars.reserve( N );
     for( size_t i = 0; i < N; i++ )
         vars.push_back( Var( i, states ) );
->>>>>>> 0280dc45
 
     // Create factors
     vector<Factor> factors;
@@ -99,16 +90,7 @@
             factors.push_back( createFactorIsing( vars[i], h ) );
         }
 
-<<<<<<< HEAD
-Factor PottsFactor( const Var &n1, const Var &n2, Real beta ) {
-    Factor fac( VarSet( n1, n2 ), 1.0 );
-    DAI_ASSERT( n1.states() == n2.states() );
-    for( size_t s = 0; s < n1.states(); s++ )
-        fac.set( s * (n1.states() + 1), std::exp(beta) );
-    return fac;
-=======
     return FactorGraph( factors.begin(), factors.end(), vars.begin(), vars.end(), factors.size(), vars.size() );
->>>>>>> 0280dc45
 }
 
 
