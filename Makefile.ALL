--- conflicted
+++ resolved
@@ -42,16 +42,11 @@
 # Build MatLab interface? (MatLab needs to be installed)
 WITH_MATLAB=
 
-<<<<<<< HEAD
-# MatLab version 7.3 (R2006b) or newer?
-NEW_MATLAB=true
-
 # Enable sparse factors? (should be undefined for dense factors,
 # or 0 for sparse factors implemented using a map, or non-zero
 # for sparse factors implemented using a vector)
 # NOTE: sparse factors are experimental!
 DAI_SPARSE=
-=======
+
 # Build image segmentation example? (CImg needs to be installed)
-WITH_CIMG=
->>>>>>> 4af798db
+WITH_CIMG=