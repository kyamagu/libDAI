--- conflicted
+++ resolved
@@ -132,39 +132,6 @@
 
     // test accumulate, min, max, sum, sumAbs, maxAbs
     BOOST_CHECK_EQUAL( x.sum(), 0.0 );
-<<<<<<< HEAD
-    BOOST_CHECK_EQUAL( x.accumulate_sum( 0.0, fo_id<Real>() ), 0.0 );
-    BOOST_CHECK_EQUAL( x.accumulate_sum( 1.0, fo_id<Real>() ), 1.0 );
-    BOOST_CHECK_EQUAL( x.accumulate_sum( -1.0, fo_id<Real>() ), -1.0 );
-    BOOST_CHECK_EQUAL( x.max(), 2.0 );
-    BOOST_CHECK_EQUAL( x.accumulate_max( -INFINITY, fo_id<Real>(), false ), 2.0 );
-    BOOST_CHECK_EQUAL( x.accumulate_max( 3.0, fo_id<Real>(), false ), 3.0 );
-    BOOST_CHECK_EQUAL( x.accumulate_max( -5.0, fo_id<Real>(), false ), 2.0 );
-    BOOST_CHECK_EQUAL( x.min(), -2.0 );
-    BOOST_CHECK_EQUAL( x.accumulate_max( INFINITY, fo_id<Real>(), true ), -2.0 );
-    BOOST_CHECK_EQUAL( x.accumulate_max( -3.0, fo_id<Real>(), true ), -3.0 );
-    BOOST_CHECK_EQUAL( x.accumulate_max( 5.0, fo_id<Real>(), true ), -2.0 );
-    BOOST_CHECK_EQUAL( x.sumAbs(), 6.0 );
-    BOOST_CHECK_EQUAL( x.accumulate_sum( 0.0, fo_abs<Real>() ), 6.0 );
-    BOOST_CHECK_EQUAL( x.accumulate_sum( 1.0, fo_abs<Real>() ), 7.0 );
-    BOOST_CHECK_EQUAL( x.accumulate_sum( -1.0, fo_abs<Real>() ), 7.0 );
-    BOOST_CHECK_EQUAL( x.maxAbs(), 2.0 );
-    BOOST_CHECK_EQUAL( x.accumulate_max( 0.0, fo_abs<Real>(), false ), 2.0 );
-    BOOST_CHECK_EQUAL( x.accumulate_max( 1.0, fo_abs<Real>(), false ), 2.0 );
-    BOOST_CHECK_EQUAL( x.accumulate_max( -1.0, fo_abs<Real>(), false ), 2.0 );
-    BOOST_CHECK_EQUAL( x.accumulate_max( 3.0, fo_abs<Real>(), false ), 3.0 );
-    BOOST_CHECK_EQUAL( x.accumulate_max( -3.0, fo_abs<Real>(), false ), 3.0 );
-    x.set( 1, 1.0 );
-    BOOST_CHECK_EQUAL( x.maxAbs(), 2.0 );
-    BOOST_CHECK_EQUAL( x.accumulate_max( 0.0, fo_abs<Real>(), false ), 2.0 );
-    BOOST_CHECK_EQUAL( x.accumulate_max( 1.0, fo_abs<Real>(), false ), 2.0 );
-    BOOST_CHECK_EQUAL( x.accumulate_max( -1.0, fo_abs<Real>(), false ), 2.0 );
-    BOOST_CHECK_EQUAL( x.accumulate_max( 3.0, fo_abs<Real>(), false ), 3.0 );
-    BOOST_CHECK_EQUAL( x.accumulate_max( -3.0, fo_abs<Real>(), false ), 3.0 );
-    for( size_t i = 0; i < x.size(); i++ )
-        x.set( i, i ? (1.0 / i) : 0.0 );
-    BOOST_CHECK_EQUAL( x.accumulate_sum( 0.0, fo_inv0<Real>() ), 10.0 );
-=======
     BOOST_CHECK_EQUAL( x.accumulateSum( 0.0, fo_id<Real>() ), 0.0 );
     BOOST_CHECK_EQUAL( x.accumulateSum( 1.0, fo_id<Real>() ), 1.0 );
     BOOST_CHECK_EQUAL( x.accumulateSum( -1.0, fo_id<Real>() ), -1.0 );
@@ -196,7 +163,6 @@
     for( size_t i = 0; i < x.size(); i++ )
         x.set( i, i ? (1.0 / i) : 0.0 );
     BOOST_CHECK_EQUAL( x.accumulateSum( 0.0, fo_inv0<Real>() ), 10.0 );
->>>>>>> 41b42a63
     x /= x.sum();
 
     // test entropy
