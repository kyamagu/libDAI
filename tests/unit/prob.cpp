--- conflicted
+++ resolved
@@ -32,18 +32,18 @@
     // check constructors
     Prob x1;
     BOOST_CHECK_EQUAL( x1.size(), 0 );
-    BOOST_CHECK( x1.p() == std::vector<Real>() );
+    BOOST_CHECK( x1.p() == Prob::container_type() );
 
     Prob x2( 3 );
     BOOST_CHECK_EQUAL( x2.size(), 3 );
-    BOOST_CHECK( x2.p() == std::vector<Real>( 3, 1.0 / 3.0 ) );
+    BOOST_CHECK( x2.p() == Prob::container_type( 3, 1.0 / 3.0 ) );
     BOOST_CHECK_EQUAL( x2[0], 1.0 / 3.0 );
     BOOST_CHECK_EQUAL( x2[1], 1.0 / 3.0 );
     BOOST_CHECK_EQUAL( x2[2], 1.0 / 3.0 );
 
     Prob x3( 4, 1.0 );
     BOOST_CHECK_EQUAL( x3.size(), 4 );
-    BOOST_CHECK( x3.p() == std::vector<Real>( 4, 1.0 ) );
+    BOOST_CHECK( x3.p() == Prob::container_type( 4, 1.0 ) );
     BOOST_CHECK_EQUAL( x3[0], 1.0 );
     BOOST_CHECK_EQUAL( x3[1], 1.0 );
     BOOST_CHECK_EQUAL( x3[2], 1.0 );
@@ -53,27 +53,32 @@
     x3.set( 2, 2.0 );
     x3.set( 3, 4.0 );
 
-    Prob x4( x3.begin(), x3.end() );
+    std::vector<Real> v;
+    v.push_back( 0.5 );
+    v.push_back( 1.0 );
+    v.push_back( 2.0 );
+    v.push_back( 4.0 );
+    Prob x4( v.begin(), v.end(), 0 );
     BOOST_CHECK_EQUAL( x4.size(), 4 );
     BOOST_CHECK( x4.p() == x3.p() );
+    BOOST_CHECK( x4 == x3 );
     BOOST_CHECK_EQUAL( x4[0], 0.5 );
     BOOST_CHECK_EQUAL( x4[1], 1.0 );
     BOOST_CHECK_EQUAL( x4[2], 2.0 );
     BOOST_CHECK_EQUAL( x4[3], 4.0 );
 
-    x3.p() = std::vector<Real>( 4, 2.5 );
-    Prob x5( x3.begin(), x3.end(), x3.size() );
+    Prob x5( v.begin(), v.end(), v.size() );
     BOOST_CHECK_EQUAL( x5.size(), 4 );
     BOOST_CHECK( x5.p() == x3.p() );
-    BOOST_CHECK_EQUAL( x5[0], 2.5 );
-    BOOST_CHECK_EQUAL( x5[1], 2.5 );
-    BOOST_CHECK_EQUAL( x5[2], 2.5 );
-    BOOST_CHECK_EQUAL( x5[3], 2.5 );
+    BOOST_CHECK( x5 == x3 );
+    BOOST_CHECK_EQUAL( x5[0], 0.5 );
+    BOOST_CHECK_EQUAL( x5[1], 1.0 );
+    BOOST_CHECK_EQUAL( x5[2], 2.0 );
+    BOOST_CHECK_EQUAL( x5[3], 4.0 );
 
     std::vector<int> y( 3, 2 );
     Prob x6( y );
     BOOST_CHECK_EQUAL( x6.size(), 3 );
-    BOOST_CHECK( x6.p() == std::vector<Real>( 3, 2.0 ) );
     BOOST_CHECK_EQUAL( x6[0], 2.0 );
     BOOST_CHECK_EQUAL( x6[1], 2.0 );
     BOOST_CHECK_EQUAL( x6[2], 2.0 );
@@ -86,6 +91,7 @@
 }
 
 
+#ifndef DAI_SPARSE
 BOOST_AUTO_TEST_CASE( IteratorTest ) {
     Prob x( 5, 0.0 );
     size_t i;
@@ -116,6 +122,7 @@
     for( Prob::const_reverse_iterator crit = x.rbegin(); crit != x.rend(); crit++, i++ )
         BOOST_CHECK_EQUAL( *crit, 2 * i );
 }
+#endif
 
 
 BOOST_AUTO_TEST_CASE( QueriesTest ) {
@@ -125,37 +132,37 @@
 
     // test accumulate, min, max, sum, sumAbs, maxAbs
     BOOST_CHECK_EQUAL( x.sum(), 0.0 );
-    BOOST_CHECK_EQUAL( x.accumulate( 0.0, std::plus<Real>(), fo_id<Real>() ), 0.0 );
-    BOOST_CHECK_EQUAL( x.accumulate( 1.0, std::plus<Real>(), fo_id<Real>() ), 1.0 );
-    BOOST_CHECK_EQUAL( x.accumulate( -1.0, std::plus<Real>(), fo_id<Real>() ), -1.0 );
+    BOOST_CHECK_EQUAL( x.accumulate_sum( 0.0, fo_id<Real>() ), 0.0 );
+    BOOST_CHECK_EQUAL( x.accumulate_sum( 1.0, fo_id<Real>() ), 1.0 );
+    BOOST_CHECK_EQUAL( x.accumulate_sum( -1.0, fo_id<Real>() ), -1.0 );
     BOOST_CHECK_EQUAL( x.max(), 2.0 );
-    BOOST_CHECK_EQUAL( x.accumulate( -INFINITY, fo_max<Real>(), fo_id<Real>() ), 2.0 );
-    BOOST_CHECK_EQUAL( x.accumulate( 3.0, fo_max<Real>(), fo_id<Real>() ), 3.0 );
-    BOOST_CHECK_EQUAL( x.accumulate( -5.0, fo_max<Real>(), fo_id<Real>() ), 2.0 );
+    BOOST_CHECK_EQUAL( x.accumulate_max( -INFINITY, fo_id<Real>(), false ), 2.0 );
+    BOOST_CHECK_EQUAL( x.accumulate_max( 3.0, fo_id<Real>(), false ), 3.0 );
+    BOOST_CHECK_EQUAL( x.accumulate_max( -5.0, fo_id<Real>(), false ), 2.0 );
     BOOST_CHECK_EQUAL( x.min(), -2.0 );
-    BOOST_CHECK_EQUAL( x.accumulate( INFINITY, fo_min<Real>(), fo_id<Real>() ), -2.0 );
-    BOOST_CHECK_EQUAL( x.accumulate( -3.0, fo_min<Real>(), fo_id<Real>() ), -3.0 );
-    BOOST_CHECK_EQUAL( x.accumulate( 5.0, fo_min<Real>(), fo_id<Real>() ), -2.0 );
+    BOOST_CHECK_EQUAL( x.accumulate_max( INFINITY, fo_id<Real>(), true ), -2.0 );
+    BOOST_CHECK_EQUAL( x.accumulate_max( -3.0, fo_id<Real>(), true ), -3.0 );
+    BOOST_CHECK_EQUAL( x.accumulate_max( 5.0, fo_id<Real>(), true ), -2.0 );
     BOOST_CHECK_EQUAL( x.sumAbs(), 6.0 );
-    BOOST_CHECK_EQUAL( x.accumulate( 0.0, std::plus<Real>(), fo_abs<Real>() ), 6.0 );
-    BOOST_CHECK_EQUAL( x.accumulate( 1.0, std::plus<Real>(), fo_abs<Real>() ), 7.0 );
-    BOOST_CHECK_EQUAL( x.accumulate( -1.0, std::plus<Real>(), fo_abs<Real>() ), 7.0 );
+    BOOST_CHECK_EQUAL( x.accumulate_sum( 0.0, fo_abs<Real>() ), 6.0 );
+    BOOST_CHECK_EQUAL( x.accumulate_sum( 1.0, fo_abs<Real>() ), 7.0 );
+    BOOST_CHECK_EQUAL( x.accumulate_sum( -1.0, fo_abs<Real>() ), 7.0 );
     BOOST_CHECK_EQUAL( x.maxAbs(), 2.0 );
-    BOOST_CHECK_EQUAL( x.accumulate( 0.0, fo_max<Real>(), fo_abs<Real>() ), 2.0 );
-    BOOST_CHECK_EQUAL( x.accumulate( 1.0, fo_max<Real>(), fo_abs<Real>() ), 2.0 );
-    BOOST_CHECK_EQUAL( x.accumulate( -1.0, fo_max<Real>(), fo_abs<Real>() ), 2.0 );
-    BOOST_CHECK_EQUAL( x.accumulate( 3.0, fo_max<Real>(), fo_abs<Real>() ), 3.0 );
-    BOOST_CHECK_EQUAL( x.accumulate( -3.0, fo_max<Real>(), fo_abs<Real>() ), 3.0 );
+    BOOST_CHECK_EQUAL( x.accumulate_max( 0.0, fo_abs<Real>(), false ), 2.0 );
+    BOOST_CHECK_EQUAL( x.accumulate_max( 1.0, fo_abs<Real>(), false ), 2.0 );
+    BOOST_CHECK_EQUAL( x.accumulate_max( -1.0, fo_abs<Real>(), false ), 2.0 );
+    BOOST_CHECK_EQUAL( x.accumulate_max( 3.0, fo_abs<Real>(), false ), 3.0 );
+    BOOST_CHECK_EQUAL( x.accumulate_max( -3.0, fo_abs<Real>(), false ), 3.0 );
     x.set( 1, 1.0 );
     BOOST_CHECK_EQUAL( x.maxAbs(), 2.0 );
-    BOOST_CHECK_EQUAL( x.accumulate( 0.0, fo_max<Real>(), fo_abs<Real>() ), 2.0 );
-    BOOST_CHECK_EQUAL( x.accumulate( 1.0, fo_max<Real>(), fo_abs<Real>() ), 2.0 );
-    BOOST_CHECK_EQUAL( x.accumulate( -1.0, fo_max<Real>(), fo_abs<Real>() ), 2.0 );
-    BOOST_CHECK_EQUAL( x.accumulate( 3.0, fo_max<Real>(), fo_abs<Real>() ), 3.0 );
-    BOOST_CHECK_EQUAL( x.accumulate( -3.0, fo_max<Real>(), fo_abs<Real>() ), 3.0 );
+    BOOST_CHECK_EQUAL( x.accumulate_max( 0.0, fo_abs<Real>(), false ), 2.0 );
+    BOOST_CHECK_EQUAL( x.accumulate_max( 1.0, fo_abs<Real>(), false ), 2.0 );
+    BOOST_CHECK_EQUAL( x.accumulate_max( -1.0, fo_abs<Real>(), false ), 2.0 );
+    BOOST_CHECK_EQUAL( x.accumulate_max( 3.0, fo_abs<Real>(), false ), 3.0 );
+    BOOST_CHECK_EQUAL( x.accumulate_max( -3.0, fo_abs<Real>(), false ), 3.0 );
     for( size_t i = 0; i < x.size(); i++ )
         x.set( i, i ? (1.0 / i) : 0.0 );
-    BOOST_CHECK_EQUAL( x.accumulate( 0.0, std::plus<Real>(), fo_inv0<Real>() ), 10.0 );
+    BOOST_CHECK_EQUAL( x.accumulate_sum( 0.0, fo_inv0<Real>() ), 10.0 );
     x /= x.sum();
 
     // test entropy
@@ -322,11 +329,7 @@
     BOOST_CHECK_EQUAL( y[2], 0.5 );
 
     x.set( 0, -2.0 );
-<<<<<<< HEAD
     y = x.normalized( NORMLINF );
-=======
-    y = x.normalized( Prob::NORMLINF );
->>>>>>> fc7b44fe
     BOOST_CHECK_EQUAL( y[0], -1.0 );
     BOOST_CHECK_EQUAL( y[1], 0.0 );
     BOOST_CHECK_EQUAL( y[2], 1.0 );
@@ -690,7 +693,6 @@
     BOOST_CHECK_EQUAL( z[1], 0.8 );
     BOOST_CHECK_EQUAL( z[2], 0.4 );
 
-<<<<<<< HEAD
     BOOST_CHECK_EQUAL( dist( x, x, DISTL1 ), 0.0 );
     BOOST_CHECK_EQUAL( dist( y, y, DISTL1 ), 0.0 );
     BOOST_CHECK_EQUAL( dist( x, y, DISTL1 ), 0.2 + 0.2 + 0.4 );
@@ -727,54 +729,29 @@
     BOOST_CHECK_CLOSE( dist( y, x, DISTKL ), 0.1 * std::log(0.1 / 0.2) + 0.5 * std::log(0.5 / 0.7) + 0.4 * std::log(0.4 / 0.1), tol );
     BOOST_CHECK_EQUAL( dist( x, y, DISTKL ), x.innerProduct( y, 0.0, std::plus<Real>(), fo_KL<Real>() ) );
     BOOST_CHECK_EQUAL( dist( y, x, DISTKL ), y.innerProduct( x, 0.0, std::plus<Real>(), fo_KL<Real>() ) );
-=======
-    BOOST_CHECK_EQUAL( dist( x, x, Prob::DISTL1 ), 0.0 );
-    BOOST_CHECK_EQUAL( dist( y, y, Prob::DISTL1 ), 0.0 );
-    BOOST_CHECK_EQUAL( dist( x, y, Prob::DISTL1 ), 0.2 + 0.2 + 0.4 );
-    BOOST_CHECK_EQUAL( dist( y, x, Prob::DISTL1 ), 0.2 + 0.2 + 0.4 );
-    BOOST_CHECK_EQUAL( dist( x, y, Prob::DISTL1 ), x.innerProduct( y, 0.0, std::plus<Real>(), fo_absdiff<Real>() ) );
-    BOOST_CHECK_EQUAL( dist( y, x, Prob::DISTL1 ), y.innerProduct( x, 0.0, std::plus<Real>(), fo_absdiff<Real>() ) );
-    BOOST_CHECK_EQUAL( dist( x, x, Prob::DISTLINF ), 0.0 );
-    BOOST_CHECK_EQUAL( dist( y, y, Prob::DISTLINF ), 0.0 );
-    BOOST_CHECK_EQUAL( dist( x, y, Prob::DISTLINF ), 0.4 );
-    BOOST_CHECK_EQUAL( dist( y, x, Prob::DISTLINF ), 0.4 );
-    BOOST_CHECK_EQUAL( dist( x, y, Prob::DISTLINF ), x.innerProduct( y, 0.0, fo_max<Real>(), fo_absdiff<Real>() ) );
-    BOOST_CHECK_EQUAL( dist( y, x, Prob::DISTLINF ), y.innerProduct( x, 0.0, fo_max<Real>(), fo_absdiff<Real>() ) );
-    BOOST_CHECK_EQUAL( dist( x, x, Prob::DISTTV ), 0.0 );
-    BOOST_CHECK_EQUAL( dist( y, y, Prob::DISTTV ), 0.0 );
-    BOOST_CHECK_EQUAL( dist( x, y, Prob::DISTTV ), 0.5 * (0.2 + 0.2 + 0.4) );
-    BOOST_CHECK_EQUAL( dist( y, x, Prob::DISTTV ), 0.5 * (0.2 + 0.2 + 0.4) );
-    BOOST_CHECK_EQUAL( dist( x, y, Prob::DISTTV ), x.innerProduct( y, 0.0, std::plus<Real>(), fo_absdiff<Real>() ) / 2.0 );
-    BOOST_CHECK_EQUAL( dist( y, x, Prob::DISTTV ), y.innerProduct( x, 0.0, std::plus<Real>(), fo_absdiff<Real>() ) / 2.0 );
-    BOOST_CHECK_EQUAL( dist( x, x, Prob::DISTKL ), 0.0 );
-    BOOST_CHECK_EQUAL( dist( y, y, Prob::DISTKL ), 0.0 );
-    BOOST_CHECK_EQUAL( dist( x, y, Prob::DISTKL ), INFINITY );
-    BOOST_CHECK_EQUAL( dist( y, x, Prob::DISTKL ), INFINITY );
-    BOOST_CHECK_EQUAL( dist( x, y, Prob::DISTKL ), x.innerProduct( y, 0.0, std::plus<Real>(), fo_KL<Real>() ) );
-    BOOST_CHECK_EQUAL( dist( y, x, Prob::DISTKL ), y.innerProduct( x, 0.0, std::plus<Real>(), fo_KL<Real>() ) );
-    BOOST_CHECK_EQUAL( dist( x, x, Prob::DISTHEL ), 0.0 );
-    BOOST_CHECK_EQUAL( dist( y, y, Prob::DISTHEL ), 0.0 );
-    BOOST_CHECK_EQUAL( dist( x, y, Prob::DISTHEL ), 0.5 * (0.2 + std::pow(std::sqrt(0.8) - std::sqrt(0.6), 2.0) + 0.4) );
-    BOOST_CHECK_EQUAL( dist( y, x, Prob::DISTHEL ), 0.5 * (0.2 + std::pow(std::sqrt(0.8) - std::sqrt(0.6), 2.0) + 0.4) );
-    BOOST_CHECK_EQUAL( dist( x, y, Prob::DISTHEL ), x.innerProduct( y, 0.0, std::plus<Real>(), fo_Hellinger<Real>() ) / 2.0 );
-    BOOST_CHECK_EQUAL( dist( y, x, Prob::DISTHEL ), y.innerProduct( x, 0.0, std::plus<Real>(), fo_Hellinger<Real>() ) / 2.0 );
-    x.set( 1, 0.7 ); x.set( 2, 0.1 );
-    y.set( 0, 0.1 ); y.set( 1, 0.5 );
-    BOOST_CHECK_CLOSE( dist( x, y, Prob::DISTKL ), 0.2 * std::log(0.2 / 0.1) + 0.7 * std::log(0.7 / 0.5) + 0.1 * std::log(0.1 / 0.4), tol );
-    BOOST_CHECK_CLOSE( dist( y, x, Prob::DISTKL ), 0.1 * std::log(0.1 / 0.2) + 0.5 * std::log(0.5 / 0.7) + 0.4 * std::log(0.4 / 0.1), tol );
-    BOOST_CHECK_EQUAL( dist( x, y, Prob::DISTKL ), x.innerProduct( y, 0.0, std::plus<Real>(), fo_KL<Real>() ) );
-    BOOST_CHECK_EQUAL( dist( y, x, Prob::DISTKL ), y.innerProduct( x, 0.0, std::plus<Real>(), fo_KL<Real>() ) );
->>>>>>> fc7b44fe
-
+
+    Prob xx(4), yy(4);
+    for( size_t i = 0; i < 3; i++ ) {
+        xx.set( i, x[i] );
+        yy.set( i, y[i] );
+    }
     std::stringstream ss;
-    ss << x;
+    ss << xx;
     std::string s;
     std::getline( ss, s );
-    BOOST_CHECK_EQUAL( s, std::string("(0.2, 0.7, 0.1)") );
+#ifdef DAI_SPARSE
+    BOOST_CHECK_EQUAL( s, std::string("(size:4, def:0.25, 0:0.2, 1:0.7, 2:0.1)") );
+#else
+    BOOST_CHECK_EQUAL( s, std::string("(0.2, 0.7, 0.1, 0.25)") );
+#endif
     std::stringstream ss2;
-    ss2 << y;
+    ss2 << yy;
     std::getline( ss2, s );
-    BOOST_CHECK_EQUAL( s, std::string("(0.1, 0.5, 0.4)") );
+#ifdef DAI_SPARSE
+    BOOST_CHECK_EQUAL( s, std::string("(size:4, def:0.25, 0:0.1, 1:0.5, 2:0.4)") );
+#else
+    BOOST_CHECK_EQUAL( s, std::string("(0.1, 0.5, 0.4, 0.25)") );
+#endif
 
     z = min( x, y );
     BOOST_CHECK_EQUAL( z[0], 0.1 );
