--- conflicted
+++ resolved
@@ -59,11 +59,7 @@
             // prod_j will be the product of messages coming into j
             // FBP: corresponds to messages n_jI
             Prob prod_j( var(j).states(), props.logdomain ? 0.0 : 1.0 );
-<<<<<<< HEAD
-            foreach( const Neighbor &J, nbV(j) ) {
-=======
             bforeach( const Neighbor &J, nbV(j) )
->>>>>>> 60493466
                 if( J != I ) { // for all J in nb(j) \ I
                     if( props.logdomain )
                         prod_j += message( j, J.iter );
@@ -76,7 +72,6 @@
                     else
                         prod_j *= newMessage( j, J.iter) ^ (1.0 - 1.0 / c_I);
                 }
-            }
 
             // multiply prod with prod_j
             if( !DAI_FBP_FAST ) {
