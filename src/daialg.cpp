--- conflicted
+++ resolved
@@ -61,15 +61,9 @@
                 logZ0 = logZ;
 
         if( logZ == -INFINITY )
-<<<<<<< HEAD
-            Pns.set( s, 0 );
+            Pvs.set( s, 0 );
         else
-            Pns.set( s, exp(logZ - logZ0) ); // subtract logZ0 to avoid very large numbers
-=======
-            Pvs[s] = 0;
-        else
-            Pvs[s] = exp(logZ - logZ0); // subtract logZ0 to avoid very large numbers
->>>>>>> 0280dc45
+            Pvs.set( s, exp(logZ - logZ0) ); // subtract logZ0 to avoid very large numbers
 
         // restore clamped factors
         clamped->restoreFactors( vs );
@@ -138,7 +132,7 @@
 
                         // we assume that j.label() < k.label()
                         // i.e. we make an assumption here about the indexing
-                        pairbelief[j_val + (k_val * nj->states())] = Z_xj;
+                        pairbelief.set( j_val + (k_val * nj->states()), Z_xj );
 
                         // restore clamped factors
                         clamped->restoreFactors( vs );
@@ -155,15 +149,6 @@
         pairbeliefs.reserve( N * N );
         for( size_t j = 0; j < N; j++ )
             for( size_t k = 0; k < N; k++ )
-<<<<<<< HEAD
-                if( k != j ) {
-                    Factor b_k = clamped->belief(vns[k]);
-                    for( size_t k_val = 0; k_val < vns[k].states(); k_val++ )
-                        if( vns[j].label() < vns[k].label() )
-                            pairbeliefs[j * N + k].set( j_val + (k_val * vns[j].states()), Z_xj * b_k[k_val] );
-                        else
-                            pairbeliefs[j * N + k].set( k_val + (j_val * vns[k].states()), Z_xj * b_k[k_val] );
-=======
                 if( j == k )
                     pairbeliefs.push_back( Factor() );
                 else
@@ -188,7 +173,6 @@
                         logZ = -INFINITY;
                     else
                         throw;
->>>>>>> 0280dc45
                 }
 
                 if( logZ0 == -INFINITY )
@@ -206,9 +190,9 @@
                         Factor b_k = clamped->belief(vvs[k]);
                         for( size_t k_val = 0; k_val < vvs[k].states(); k_val++ )
                             if( vvs[j].label() < vvs[k].label() )
-                                pairbeliefs[j * N + k][j_val + (k_val * vvs[j].states())] = Z_xj * b_k[k_val];
+                                pairbeliefs[j * N + k].set( j_val + (k_val * vvs[j].states()), Z_xj * b_k[k_val] );
                             else
-                                pairbeliefs[j * N + k][k_val + (j_val * vvs[k].states())] = Z_xj * b_k[k_val];
+                                pairbeliefs[j * N + k].set( k_val + (j_val * vvs[k].states()), Z_xj * b_k[k_val] );
                     }
 
                 // restore clamped factors
@@ -234,76 +218,9 @@
 Factor calcMarginal2ndO( const InfAlg & obj, const VarSet& vs, bool reInit ) {
     vector<Factor> pairbeliefs = calcPairBeliefs( obj, vs, reInit );
 
-<<<<<<< HEAD
-    InfAlg *clamped = obj.clone();
-    if( !reInit )
-        clamped->init();
-
-    map<Var,size_t> varindices;
-    for( VarSet::const_iterator n = ns.begin(); n != ns.end(); n++ )
-        varindices[*n] = obj.fg().findVar( *n );
-
-    Real logZ0 = 0.0;
-    VarSet::const_iterator nj = ns.begin();
-    for( long j = 0; j < (long)ns.size() - 1; j++, nj++ ) {
-        size_t k = 0;
-        for( VarSet::const_iterator nk = nj; (++nk) != ns.end(); k++ ) {
-            Factor pairbelief( VarSet(*nj, *nk) );
-
-            // clamp Vars j and k to their possible values
-            for( size_t j_val = 0; j_val < nj->states(); j_val++ )
-                for( size_t k_val = 0; k_val < nk->states(); k_val++ ) {
-                    // save unclamped factors connected to ns
-                    clamped->backupFactors( ns );
-
-                    clamped->clamp( varindices[*nj], j_val );
-                    clamped->clamp( varindices[*nk], k_val );
-                    if( reInit )
-                        clamped->init();
-                    else
-                        clamped->init(ns);
-
-                    Real logZ;
-                    try {
-                        clamped->run();
-                        logZ = clamped->logZ();
-                    } catch( Exception &e ) {
-                        if( e.code() == Exception::NOT_NORMALIZABLE )
-                            logZ = -INFINITY;
-                        else
-                            throw;
-                    }
-
-                    if( logZ0 == -INFINITY )
-                        if( logZ != -INFINITY )
-                            logZ0 = logZ;
-
-                    Real Z_xj;
-                    if( logZ == -INFINITY )
-                        Z_xj = 0;
-                    else
-                        Z_xj = exp(logZ - logZ0); // subtract logZ0 to avoid very large numbers
-
-                    // we assume that j.label() < k.label()
-                    // i.e. we make an assumption here about the indexing
-                    pairbelief.set( j_val + (k_val * nj->states()), Z_xj );
-
-                    // restore clamped factors
-                    clamped->restoreFactors( ns );
-                }
-
-            result.push_back( pairbelief.normalized() );
-        }
-    }
-
-    delete clamped;
-
-    DAI_ASSERT( result.size() == (ns.size() * (ns.size() - 1) / 2) );
-=======
     Factor Pvs (vs);
     for( size_t ij = 0; ij < pairbeliefs.size(); ij++ )
         Pvs *= pairbeliefs[ij];
->>>>>>> 0280dc45
 
     return( Pvs.normalized() );
 }
