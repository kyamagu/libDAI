/*  This file is part of libDAI - http://www.libdai.org/
 *
 *  libDAI is licensed under the terms of the GNU General Public License version
 *  2, or (at your option) any later version. libDAI is distributed without any
 *  warranty. See the file COPYING for more details.
 *
 *  Copyright (C) 2006-2009  Joris Mooij  [joris dot mooij at libdai dot org]
 *  Copyright (C) 2006-2007  Radboud University Nijmegen, The Netherlands
 */


#include <iostream>
#include <iomanip>
#include <iterator>
#include <map>
#include <set>
#include <fstream>
#include <string>
#include <algorithm>
#include <functional>
#include <dai/factorgraph.h>
#include <dai/util.h>
#include <dai/exceptions.h>
#include <boost/lexical_cast.hpp>


namespace dai {


using namespace std;


FactorGraph::FactorGraph( const std::vector<Factor> &P ) : G(), _backup() {
    // add factors, obtain variables
    set<Var> varset;
    _factors.reserve( P.size() );
    size_t nrEdges = 0;
    for( vector<Factor>::const_iterator p2 = P.begin(); p2 != P.end(); p2++ ) {
        _factors.push_back( *p2 );
        copy( p2->vars().begin(), p2->vars().end(), inserter( varset, varset.begin() ) );
        nrEdges += p2->vars().size();
    }

    // add vars
    _vars.reserve( varset.size() );
    for( set<Var>::const_iterator p1 = varset.begin(); p1 != varset.end(); p1++ )
        _vars.push_back( *p1 );

    // create graph structure
    constructGraph( nrEdges );
}


void FactorGraph::constructGraph( size_t nrEdges ) {
    // create a mapping for indices
    hash_map<size_t, size_t> hashmap;

    for( size_t i = 0; i < vars().size(); i++ )
        hashmap[var(i).label()] = i;

    // create edge list
    vector<Edge> edges;
    edges.reserve( nrEdges );
    for( size_t i2 = 0; i2 < nrFactors(); i2++ ) {
        const VarSet& ns = factor(i2).vars();
        for( VarSet::const_iterator q = ns.begin(); q != ns.end(); q++ )
            edges.push_back( Edge(hashmap[q->label()], i2) );
    }

    // create bipartite graph
    G.construct( nrVars(), nrFactors(), edges.begin(), edges.end() );
}


/// Writes a FactorGraph to an output stream
std::ostream& operator<< ( std::ostream &os, const FactorGraph &fg ) {
    os << fg.nrFactors() << endl;

    for( size_t I = 0; I < fg.nrFactors(); I++ ) {
        os << endl;
        os << fg.factor(I).vars().size() << endl;
        for( VarSet::const_iterator i = fg.factor(I).vars().begin(); i != fg.factor(I).vars().end(); i++ )
            os << i->label() << " ";
        os << endl;
        for( VarSet::const_iterator i = fg.factor(I).vars().begin(); i != fg.factor(I).vars().end(); i++ )
            os << i->states() << " ";
        os << endl;
        size_t nr_nonzeros = 0;
        for( size_t k = 0; k < fg.factor(I).states(); k++ )
            if( fg.factor(I)[k] != (Real)0 )
                nr_nonzeros++;
        os << nr_nonzeros << endl;
        for( size_t k = 0; k < fg.factor(I).states(); k++ )
            if( fg.factor(I)[k] != (Real)0 )
                os << k << " " << setw(os.precision()+4) << fg.factor(I)[k] << endl;
    }

    return(os);
}


/// Reads a FactorGraph from an input stream
std::istream& operator>> ( std::istream& is, FactorGraph &fg ) {
    long verbose = 0;

    vector<Factor> facs;
    size_t nr_Factors;
    string line;

    while( (is.peek()) == '#' )
        getline(is,line);
    is >> nr_Factors;
    if( is.fail() )
        DAI_THROWE(INVALID_FACTORGRAPH_FILE,"Cannot read number of factors");
    if( verbose >= 2 )
        cerr << "Reading " << nr_Factors << " factors..." << endl;

    getline (is,line);
    if( is.fail() || line.size() > 0 )
        DAI_THROWE(INVALID_FACTORGRAPH_FILE,"Expecting empty line");

    map<long,size_t> vardims;
    for( size_t I = 0; I < nr_Factors; I++ ) {
        if( verbose >= 3 )
            cerr << "Reading factor " << I << "..." << endl;
        size_t nr_members;
        while( (is.peek()) == '#' )
            getline(is,line);
        is >> nr_members;
        if( verbose >= 3 )
            cerr << "  nr_members: " << nr_members << endl;

        vector<long> labels;
        for( size_t mi = 0; mi < nr_members; mi++ ) {
            long mi_label;
            while( (is.peek()) == '#' )
                getline(is,line);
            is >> mi_label;
            labels.push_back(mi_label);
        }
        if( verbose >= 3 )
            cerr << "  labels: " << labels << endl;

        vector<size_t> dims;
        for( size_t mi = 0; mi < nr_members; mi++ ) {
            size_t mi_dim;
            while( (is.peek()) == '#' )
                getline(is,line);
            is >> mi_dim;
            dims.push_back(mi_dim);
        }
        if( verbose >= 3 )
            cerr << "  dimensions: " << dims << endl;

        // add the Factor
        vector<Var> Ivars;
        Ivars.reserve( nr_members );
        for( size_t mi = 0; mi < nr_members; mi++ ) {
            map<long,size_t>::iterator vdi = vardims.find( labels[mi] );
            if( vdi != vardims.end() ) {
                // check whether dimensions are consistent
                if( vdi->second != dims[mi] )
                    DAI_THROWE(INVALID_FACTORGRAPH_FILE,"Variable with label " + boost::lexical_cast<string>(labels[mi]) + " has inconsistent dimensions.");
            } else
                vardims[labels[mi]] = dims[mi];
            Ivars.push_back( Var(labels[mi], dims[mi]) );
        }
        facs.push_back( Factor( VarSet( Ivars.begin(), Ivars.end(), Ivars.size() ), (Real)0 ) );

        // calculate permutation object
        Permute permindex( Ivars );

        // read values
        size_t nr_nonzeros;
        while( (is.peek()) == '#' )
            getline(is,line);
        is >> nr_nonzeros;
        if( verbose >= 3 )
            cerr << "  nonzeroes: " << nr_nonzeros << endl;
        for( size_t k = 0; k < nr_nonzeros; k++ ) {
            size_t li;
            Real val;
            while( (is.peek()) == '#' )
                getline(is,line);
            is >> li;
            while( (is.peek()) == '#' )
                getline(is,line);
            is >> val;

<<<<<<< HEAD
            // store value, but permute indices first according
            // to internal representation
            facs.back().set( permindex.convertLinearIndex( li ), val );
=======
            // store value, but permute indices first according to internal representation
            facs.back()[permindex.convertLinearIndex( li )] = val;
>>>>>>> 0280dc45
        }
    }

    if( verbose >= 3 )
        cerr << "factors:" << facs << endl;

    fg = FactorGraph(facs);

    return is;
}


VarSet FactorGraph::delta( size_t i ) const {
    return( Delta(i) / var(i) );
}


VarSet FactorGraph::Delta( size_t i ) const {
    // calculate Markov Blanket
    VarSet Del;
    foreach( const Neighbor &I, nbV(i) ) // for all neighboring factors I of i
        foreach( const Neighbor &j, nbF(I) ) // for all neighboring variables j of I
            Del |= var(j);

    return Del;
}


VarSet FactorGraph::Delta( const VarSet &ns ) const {
    VarSet result;
    for( VarSet::const_iterator n = ns.begin(); n != ns.end(); n++ )
        result |= Delta(findVar(*n));
    return result;
}


void FactorGraph::makeCavity( size_t i, bool backup ) {
    // fills all Factors that include var(i) with ones
    map<size_t,Factor> newFacs;
    foreach( const Neighbor &I, nbV(i) ) // for all neighboring factors I of i
        newFacs[I] = Factor( factor(I).vars(), (Real)1 );
    setFactors( newFacs, backup );
}


void FactorGraph::ReadFromFile( const char *filename ) {
    ifstream infile;
    infile.open( filename );
    if( infile.is_open() ) {
        infile >> *this;
        infile.close();
    } else
        DAI_THROWE(CANNOT_READ_FILE,"Cannot read from file " + std::string(filename));
}


void FactorGraph::WriteToFile( const char *filename, size_t precision ) const {
    ofstream outfile;
    outfile.open( filename );
    if( outfile.is_open() ) {
        outfile.precision( precision );
        outfile << *this;
        outfile.close();
    } else
        DAI_THROWE(CANNOT_WRITE_FILE,"Cannot write to file " + std::string(filename));
}


void FactorGraph::printDot( std::ostream &os ) const {
    os << "graph G {" << endl;
    os << "node[shape=circle,width=0.4,fixedsize=true];" << endl;
    for( size_t i = 0; i < nrVars(); i++ )
        os << "\tv" << var(i).label() << ";" << endl;
    os << "node[shape=box,width=0.3,height=0.3,fixedsize=true];" << endl;
    for( size_t I = 0; I < nrFactors(); I++ )
        os << "\tf" << I << ";" << endl;
    for( size_t i = 0; i < nrVars(); i++ )
        foreach( const Neighbor &I, nbV(i) )  // for all neighboring factors I of i
            os << "\tv" << var(i).label() << " -- f" << I << ";" << endl;
    os << "}" << endl;
}


vector<VarSet> FactorGraph::Cliques() const {
    vector<VarSet> result;

    for( size_t I = 0; I < nrFactors(); I++ ) {
        bool maximal = true;
        for( size_t J = 0; (J < nrFactors()) && maximal; J++ )
            if( (factor(J).vars() >> factor(I).vars()) && (factor(J).vars() != factor(I).vars()) )
                maximal = false;

        if( maximal )
            result.push_back( factor(I).vars() );
    }

    return result;
}


void FactorGraph::clamp( size_t i, size_t x, bool backup ) {
    DAI_ASSERT( x <= var(i).states() );
    Factor mask( var(i), (Real)0 );
    mask.set( x, (Real)1 );

    map<size_t, Factor> newFacs;
    foreach( const Neighbor &I, nbV(i) )
        newFacs[I] = factor(I) * mask;
    setFactors( newFacs, backup );

    return;
}


void FactorGraph::clampVar( size_t i, const vector<size_t> &is, bool backup ) {
    Var n = var(i);
    Factor mask_n( n, (Real)0 );

    foreach( size_t i, is ) {
        DAI_ASSERT( i <= n.states() );
        mask_n.set( i, (Real)1 );
    }

    map<size_t, Factor> newFacs;
    foreach( const Neighbor &I, nbV(i) )
        newFacs[I] = factor(I) * mask_n;
    setFactors( newFacs, backup );
}


void FactorGraph::clampFactor( size_t I, const vector<size_t> &is, bool backup ) {
    size_t st = factor(I).states();
    Factor newF( factor(I).vars(), (Real)0 );

    foreach( size_t i, is ) {
        DAI_ASSERT( i <= st );
        newF.set( i, factor(I)[i] );
    }

    setFactor( I, newF, backup );
}


void FactorGraph::backupFactor( size_t I ) {
    map<size_t,Factor>::iterator it = _backup.find( I );
    if( it != _backup.end() )
        DAI_THROW(MULTIPLE_UNDO);
    _backup[I] = factor(I);
}


void FactorGraph::restoreFactor( size_t I ) {
    map<size_t,Factor>::iterator it = _backup.find( I );
    if( it != _backup.end() ) {
        setFactor(I, it->second);
        _backup.erase(it);
    }
}


void FactorGraph::backupFactors( const VarSet &ns ) {
    for( size_t I = 0; I < nrFactors(); I++ )
        if( factor(I).vars().intersects( ns ) )
            backupFactor( I );
}


void FactorGraph::restoreFactors( const VarSet &ns ) {
    map<size_t,Factor> facs;
    for( map<size_t,Factor>::iterator uI = _backup.begin(); uI != _backup.end(); ) {
        if( factor(uI->first).vars().intersects( ns ) ) {
            facs.insert( *uI );
            _backup.erase(uI++);
        } else
            uI++;
    }
    setFactors( facs );
}


void FactorGraph::restoreFactors() {
    setFactors( _backup );
    _backup.clear();
}


void FactorGraph::backupFactors( const std::set<size_t> & facs ) {
    for( std::set<size_t>::const_iterator fac = facs.begin(); fac != facs.end(); fac++ )
        backupFactor( *fac );
}


bool FactorGraph::isPairwise() const {
    bool pairwise = true;
    for( size_t I = 0; I < nrFactors() && pairwise; I++ )
        if( factor(I).vars().size() > 2 )
            pairwise = false;
    return pairwise;
}


bool FactorGraph::isBinary() const {
    bool binary = true;
    for( size_t i = 0; i < nrVars() && binary; i++ )
        if( var(i).states() > 2 )
            binary = false;
    return binary;
}


FactorGraph FactorGraph::clamped( size_t i, size_t state ) const {
    Var v = var( i );
    Real zeroth_order = (Real)1;
    vector<Factor> clamped_facs;
    for( size_t I = 0; I < nrFactors(); I++ ) {
        VarSet v_I = factor(I).vars();
        Factor new_factor;
        if( v_I.intersects( v ) )
            new_factor = factor(I).slice( v, state );
        else
            new_factor = factor(I);

        if( new_factor.vars().size() != 0 ) {
            size_t J = 0;
            // if it can be merged with a previous one, do that
            for( J = 0; J < clamped_facs.size(); J++ )
                if( clamped_facs[J].vars() == new_factor.vars() ) {
                    clamped_facs[J] *= new_factor;
                    break;
                }
            // otherwise, push it back
            if( J == clamped_facs.size() || clamped_facs.size() == 0 )
                clamped_facs.push_back( new_factor );
        } else
            zeroth_order *= new_factor[0];
    }
    *(clamped_facs.begin()) *= zeroth_order;
    return FactorGraph( clamped_facs );
}


FactorGraph FactorGraph::maximalFactors() const {
    vector<size_t> maxfac( nrFactors() );
    map<size_t,size_t> newindex;
    size_t nrmax = 0;
    for( size_t I = 0; I < nrFactors(); I++ ) {
        maxfac[I] = I;
        VarSet maxfacvars = factor(maxfac[I]).vars();
        for( size_t J = 0; J < nrFactors(); J++ ) {
            VarSet Jvars = factor(J).vars();
            if( Jvars >> maxfacvars && (Jvars != maxfacvars) ) {
                maxfac[I] = J;
                maxfacvars = factor(maxfac[I]).vars();
            }
        }
        if( maxfac[I] == I )
            newindex[I] = nrmax++;
    }

    vector<Factor> facs( nrmax );
    for( size_t I = 0; I < nrFactors(); I++ )
        facs[newindex[maxfac[I]]] *= factor(I);

    return FactorGraph( facs.begin(), facs.end(), vars().begin(), vars().end(), facs.size(), nrVars() );
}


} // end of namespace dai<|MERGE_RESOLUTION|>--- conflicted
+++ resolved
@@ -187,14 +187,8 @@
                 getline(is,line);
             is >> val;
 
-<<<<<<< HEAD
-            // store value, but permute indices first according
-            // to internal representation
+            // store value, but permute indices first according to internal representation
             facs.back().set( permindex.convertLinearIndex( li ), val );
-=======
-            // store value, but permute indices first according to internal representation
-            facs.back()[permindex.convertLinearIndex( li )] = val;
->>>>>>> 0280dc45
         }
     }
 
