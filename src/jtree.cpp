--- conflicted
+++ resolved
@@ -492,13 +492,8 @@
                     for( VarSet::const_iterator n = vsrem.begin(); n != vsrem.end(); n++ )
                         if( Qa[T[i].second].vars() >> *n ) {
                             Factor piet( *n, 0.0 );
-<<<<<<< HEAD
                             piet.set( s(*n), 1.0 );
-                            Qa[T[i].n2] *= piet;
-=======
-                            piet[s(*n)] = 1.0;
                             Qa[T[i].second] *= piet;
->>>>>>> 06661f4f
                         }
 
                     Factor new_Qb = Qa[T[i].second].marginal( IR( b[i] ), false );
@@ -509,13 +504,8 @@
                 logZ += log(Qa[T[0].first].normalize());
 
                 Factor piet( vsrem, 0.0 );
-<<<<<<< HEAD
                 piet.set( s, exp(logZ) );
-                Pvs += piet * Qa[T[0].n1].marginal( vs / vsrem, false );      // OPTIMIZE ME
-=======
-                piet[s] = exp(logZ);
                 Pvs += piet * Qa[T[0].first].marginal( vs / vsrem, false );      // OPTIMIZE ME
->>>>>>> 06661f4f
 
                 // Restore clamped beliefs
                 for( map<size_t,Factor>::const_iterator alpha = Qa_old.begin(); alpha != Qa_old.end(); alpha++ )
