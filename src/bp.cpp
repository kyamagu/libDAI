--- conflicted
+++ resolved
@@ -189,27 +189,6 @@
     size_t I = nbV(i,_I);
 
     Prob marg;
-<<<<<<< HEAD
-    if( !DAI_BP_FAST ) {
-        /* UNOPTIMIZED (SIMPLE TO READ, BUT SLOW) VERSION */
-        if( props.inference == Properties::InfType::SUMPROD )
-            marg = Fprod.marginal( var(i) ).p();
-        else
-            marg = Fprod.maxMarginal( var(i) ).p();
-    } else {
-        /* OPTIMIZED VERSION */
-        marg = Prob( var(i).states(), 0.0 );
-        // ind is the precalculated IndexFor(i,I) i.e. to x_I == k corresponds x_i == ind[k]
-        const ind_t ind = index(i,_I);
-        if( props.inference == Properties::InfType::SUMPROD )
-            for( size_t r = 0; r < prod.size(); ++r )
-                marg.set( ind[r], marg[ind[r]] + prod[r] );
-        else
-            for( size_t r = 0; r < prod.size(); ++r )
-                if( prod[r] > marg[ind[r]] )
-                    marg.set( ind[r], prod[r] );
-        marg.normalize();
-=======
     if( factor(I).vars().size() == 1 ) // optimization
         marg = factor(I).p();
     else {
@@ -224,26 +203,25 @@
 
         // Marginalize onto i
         if( !DAI_BP_FAST ) {
-            /* UNOPTIMIZED (SIMPLE TO READ, BUT SLOW) VERSION */
+            // UNOPTIMIZED (SIMPLE TO READ, BUT SLOW) VERSION
             if( props.inference == Properties::InfType::SUMPROD )
                 marg = Fprod.marginal( var(i) ).p();
             else
                 marg = Fprod.maxMarginal( var(i) ).p();
         } else {
-            /* OPTIMIZED VERSION */
+            // OPTIMIZED VERSION 
             marg = Prob( var(i).states(), 0.0 );
             // ind is the precalculated IndexFor(i,I) i.e. to x_I == k corresponds x_i == ind[k]
             const ind_t ind = index(i,_I);
             if( props.inference == Properties::InfType::SUMPROD )
                 for( size_t r = 0; r < prod.size(); ++r )
-                    marg[ind[r]] += prod[r];
+                    marg.set( ind[r], marg[ind[r]] + prod[r] );
             else
                 for( size_t r = 0; r < prod.size(); ++r )
                     if( prod[r] > marg[ind[r]] )
-                        marg[ind[r]] = prod[r];
+                        marg.set( ind[r], prod[r] );
             marg.normalize();
         }
->>>>>>> 0280dc45
     }
 
     // Store result
@@ -380,53 +358,6 @@
 }
 
 
-<<<<<<< HEAD
-void BP::calcBeliefF( size_t I, Prob &p ) const {
-    Factor Fprod( factor( I ) );
-    Prob &prod = Fprod.p();
-
-    if( props.logdomain )
-        prod.takeLog();
-
-    foreach( const Neighbor &j, nbF(I) ) {
-        // prod_j will be the product of messages coming into j
-        Prob prod_j( var(j).states(), props.logdomain ? 0.0 : 1.0 );
-        foreach( const Neighbor &J, nbV(j) )
-            if( J != I ) { // for all J in nb(j) \ I
-                if( props.logdomain )
-                    prod_j += newMessage( j, J.iter );
-                else
-                    prod_j *= newMessage( j, J.iter );
-            }
-
-        // multiply prod with prod_j
-        if( !DAI_BP_FAST ) {
-            /* UNOPTIMIZED (SIMPLE TO READ, BUT SLOW) VERSION */
-            if( props.logdomain )
-                Fprod += Factor( var(j), prod_j );
-            else
-                Fprod *= Factor( var(j), prod_j );
-        } else {
-            /* OPTIMIZED VERSION */
-            size_t _I = j.dual;
-            // ind is the precalculated IndexFor(j,I) i.e. to x_I == k corresponds x_j == ind[k]
-            const ind_t & ind = index(j, _I);
-
-            for( size_t r = 0; r < prod.size(); ++r ) {
-                if( props.logdomain )
-                    prod.set( r, prod[r] + prod_j[ind[r]] );
-                else
-                    prod.set( r, prod[r] * prod_j[ind[r]] );
-            }
-        }
-    }
-
-    p = prod;
-}
-
-
-=======
->>>>>>> 0280dc45
 Factor BP::beliefV( size_t i ) const {
     Prob p;
     calcBeliefV( i, p );
