--- conflicted
+++ resolved
@@ -416,13 +416,8 @@
 }
 
 
-<<<<<<< HEAD
-Factor BP::beliefF (size_t I) const {
+Factor BP::beliefF( size_t I ) const {
     if( !DAI_BP_FAST ) {
-=======
-Factor BP::beliefF( size_t I ) const {
-    if( 0 == 1 ) {
->>>>>>> c610106d
         /*  UNOPTIMIZED (SIMPLE TO READ, BUT SLOW) VERSION */
 
         Factor prod( factor(I) );
