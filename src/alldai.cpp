--- conflicted
+++ resolved
@@ -21,11 +21,8 @@
 
 #include <string>
 #include <dai/alldai.h>
-<<<<<<< HEAD
 #include <dai/properties.h>
-=======
 #include <dai/exceptions.h>
->>>>>>> b16ded66
 
 
 namespace dai {
@@ -63,12 +60,7 @@
     if( name == MR::Name )
         return new MR (fg, opts);
 #endif
-<<<<<<< HEAD
-    throw "Unknown inference algorithm";
-=======
-    else
-        DAI_THROW(UNKNOWN_DAI_ALGORITHM);
->>>>>>> b16ded66
+    DAI_THROW(UNKNOWN_DAI_ALGORITHM);
 }
 
 
