--- conflicted
+++ resolved
@@ -173,13 +173,8 @@
         VarSet &vs = _varsets[i->first];
 
         Factor b = alg.belief(vs);
-<<<<<<< HEAD
-        Prob p( b.states(), 0.0 );
-        for( size_t entry = 0; entry < b.states(); ++entry )
-=======
         Prob p( b.nrStates(), 0.0 );
         for( size_t entry = 0; entry < b.nrStates(); ++entry )
->>>>>>> fc7b44fe
             p.set( entry, b[perm.convertLinearIndex(entry)] ); // apply inverse permutation
         _estimation->addSufficientStatistics( p );
     }
@@ -193,11 +188,7 @@
         VarSet &vs = _varsets[i->first];
 
         Factor f( vs, 0.0 );
-<<<<<<< HEAD
-        for( size_t entry = 0; entry < f.states(); ++entry )
-=======
         for( size_t entry = 0; entry < f.nrStates(); ++entry )
->>>>>>> fc7b44fe
             f.set( perm.convertLinearIndex(entry), p[entry] );
 
         fg.setFactor( i->first, f );
