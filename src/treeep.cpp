--- conflicted
+++ resolved
@@ -319,20 +319,10 @@
         for( size_t i = _RTree.size(); (i--) != 0; ) {
             // clamp variables in nsrem
             for( VarSet::const_iterator n = _nsrem.begin(); n != _nsrem.end(); n++ )
-<<<<<<< HEAD
-                if( _Qa[_RTree[i].n2].vars() >> *n )
-                    _Qa[_RTree[i].n2] *= createFactorDelta( *n, s(*n) );
-            Factor new_Qb = _Qa[_RTree[i].n2].marginal( _Qb[i].vars(), false );
-            _Qa[_RTree[i].n1] *= new_Qb / _Qb[i];
-=======
-                if( _Qa[_RTree[i].second].vars() >> *n ) {
-                    Factor delta( *n, 0.0 );
-                    delta[s(*n)] = 1.0;
-                    _Qa[_RTree[i].second] *= delta;
-                }
+                if( _Qa[_RTree[i].second].vars() >> *n )
+                    _Qa[_RTree[i].second] *= createFactorDelta( *n, s(*n) );
             Factor new_Qb = _Qa[_RTree[i].second].marginal( _Qb[i].vars(), false );
             _Qa[_RTree[i].first] *= new_Qb / _Qb[i];
->>>>>>> 06661f4f
             _Qb[i] = new_Qb;
         }
 
