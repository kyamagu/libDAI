/*  This file is part of libDAI - http://www.libdai.org/
 *
 *  libDAI is licensed under the terms of the GNU General Public License version
 *  2, or (at your option) any later version. libDAI is distributed without any
 *  warranty. See the file COPYING for more details.
 *
 *  Copyright (C) 2009  Frederik Eaton [frederik at ofb dot net]
 */


#include <dai/bp.h>
#include <dai/bbp.h>
#include <dai/gibbs.h>
#include <dai/util.h>
#include <dai/bipgraph.h>


namespace dai {


using namespace std;


/// Convenience typedef
typedef BipartiteGraph::Neighbor Neighbor;


/// Returns the entry of the I'th factor corresponding to a global state
size_t getFactorEntryForState( const FactorGraph &fg, size_t I, const vector<size_t> &state ) {
    size_t f_entry = 0;
    for( int _j = fg.nbF(I).size() - 1; _j >= 0; _j-- ) {
        // note that iterating over nbF(I) yields the same ordering
        // of variables as iterating over factor(I).vars()
        size_t j = fg.nbF(I)[_j];
        f_entry *= fg.var(j).states();
        f_entry += state[j];
    }
    return f_entry;
}


bool BBPCostFunction::needGibbsState() const {
    switch( (size_t)(*this) ) {
        case CFN_GIBBS_B:
        case CFN_GIBBS_B2:
        case CFN_GIBBS_EXP:
        case CFN_GIBBS_B_FACTOR:
        case CFN_GIBBS_B2_FACTOR:
        case CFN_GIBBS_EXP_FACTOR:
            return true;
        default:
            return false;
    }
}


Real BBPCostFunction::evaluate( const InfAlg &ia, const vector<size_t> *stateP ) const {
    Real cf = 0.0;
    const FactorGraph &fg = ia.fg();

    switch( (size_t)(*this) ) {
        case CFN_BETHE_ENT: // ignores state
            cf = -ia.logZ();
            break;
        case CFN_VAR_ENT: // ignores state
            for( size_t i = 0; i < fg.nrVars(); i++ )
                cf += -ia.beliefV(i).entropy();
            break;
        case CFN_FACTOR_ENT: // ignores state
            for( size_t I = 0; I < fg.nrFactors(); I++ )
                cf += -ia.beliefF(I).entropy();
            break;
        case CFN_GIBBS_B:
        case CFN_GIBBS_B2:
        case CFN_GIBBS_EXP: {
            DAI_ASSERT( stateP != NULL );
            vector<size_t> state = *stateP;
            DAI_ASSERT( state.size() == fg.nrVars() );
            for( size_t i = 0; i < fg.nrVars(); i++ ) {
                Real b = ia.beliefV(i)[state[i]];
                switch( (size_t)(*this) ) {
                    case CFN_GIBBS_B:
                        cf += b;
                        break;
                    case CFN_GIBBS_B2:
                        cf += b * b / 2.0;
                        break;
                    case CFN_GIBBS_EXP:
                        cf += exp( b );
                        break;
                    default:
                        DAI_THROW(UNKNOWN_ENUM_VALUE);
                }
            }
            break;
        } case CFN_GIBBS_B_FACTOR:
          case CFN_GIBBS_B2_FACTOR:
          case CFN_GIBBS_EXP_FACTOR: {
            DAI_ASSERT( stateP != NULL );
            vector<size_t> state = *stateP;
            DAI_ASSERT( state.size() == fg.nrVars() );
            for( size_t I = 0; I < fg.nrFactors(); I++ ) {
                size_t x_I = getFactorEntryForState( fg, I, state );
                Real b = ia.beliefF(I)[x_I];
                switch( (size_t)(*this) ) {
                    case CFN_GIBBS_B_FACTOR:
                        cf += b;
                        break;
                    case CFN_GIBBS_B2_FACTOR:
                        cf += b * b / 2.0;
                        break;
                    case CFN_GIBBS_EXP_FACTOR:
                        cf += exp( b );
                        break;
                    default:
                        DAI_THROW(UNKNOWN_ENUM_VALUE);
                }
            }
            break;
        } default:
            DAI_THROWE(UNKNOWN_ENUM_VALUE, "Unknown cost function " + std::string(*this));
    }
    return cf;
}


#define LOOP_ij(body) {                             \
    size_t i_states = _fg->var(i).states();         \
    size_t j_states = _fg->var(j).states();         \
    if(_fg->var(i) > _fg->var(j)) {                 \
        size_t xij=0;                               \
        for(size_t xi=0; xi<i_states; xi++) {       \
            for(size_t xj=0; xj<j_states; xj++) {   \
                body;                               \
                xij++;                              \
            }                                       \
        }                                           \
    } else {                                        \
        size_t xij=0;                               \
        for(size_t xj=0; xj<j_states; xj++) {       \
            for(size_t xi=0; xi<i_states; xi++) {   \
                body;                               \
                xij++;                              \
            }                                       \
        }                                           \
    }                                               \
}


void BBP::RegenerateInds() {
    // initialise _indices
    //     typedef std::vector<size_t>        _ind_t;
    //     std::vector<std::vector<_ind_t> >  _indices;
    _indices.resize( _fg->nrVars() );
    for( size_t i = 0; i < _fg->nrVars(); i++ ) {
        _indices[i].clear();
        _indices[i].reserve( _fg->nbV(i).size() );
        foreach( const Neighbor &I, _fg->nbV(i) ) {
            _ind_t index;
            index.reserve( _fg->factor(I).nrStates() );
            for( IndexFor k(_fg->var(i), _fg->factor(I).vars()); k.valid(); ++k )
                index.push_back( k );
            _indices[i].push_back( index );
        }
    }
}


void BBP::RegenerateT() {
    // _Tmsg[i][_I]
    _Tmsg.resize( _fg->nrVars() );
    for( size_t i = 0; i < _fg->nrVars(); i++ ) {
        _Tmsg[i].resize( _fg->nbV(i).size() );
        foreach( const Neighbor &I, _fg->nbV(i) ) {
            Prob prod( _fg->var(i).states(), 1.0 );
            foreach( const Neighbor &J, _fg->nbV(i) )
                if( J.node != I.node )
                    prod *= _bp_dual.msgM( i, J.iter );
            _Tmsg[i][I.iter] = prod;
        }
    }
}


void BBP::RegenerateU() {
    // _Umsg[I][_i]
    _Umsg.resize( _fg->nrFactors() );
    for( size_t I = 0; I < _fg->nrFactors(); I++ ) {
        _Umsg[I].resize( _fg->nbF(I).size() );
        foreach( const Neighbor &i, _fg->nbF(I) ) {
            Prob prod( _fg->factor(I).nrStates(), 1.0 );
            foreach( const Neighbor &j, _fg->nbF(I) )
                if( i.node != j.node ) {
                    Prob n_jI( _bp_dual.msgN( j, j.dual ) );
                    const _ind_t &ind = _index( j, j.dual );
                    // multiply prod by n_jI
                    for( size_t x_I = 0; x_I < prod.size(); x_I++ )
                        prod.set( x_I, prod[x_I] * n_jI[ind[x_I]] );
                }
            _Umsg[I][i.iter] = prod;
        }
    }
}


void BBP::RegenerateS() {
    // _Smsg[i][_I][_j]
    _Smsg.resize( _fg->nrVars() );
    for( size_t i = 0; i < _fg->nrVars(); i++ ) {
        _Smsg[i].resize( _fg->nbV(i).size() );
        foreach( const Neighbor &I, _fg->nbV(i) ) {
            _Smsg[i][I.iter].resize( _fg->nbF(I).size() );
            foreach( const Neighbor &j, _fg->nbF(I) )
                if( i != j ) {
                    Factor prod( _fg->factor(I) );
                    foreach( const Neighbor &k, _fg->nbF(I) ) {
                        if( k != i && k.node != j.node ) {
                            const _ind_t &ind = _index( k, k.dual );
                            Prob p( _bp_dual.msgN( k, k.dual ) );
<<<<<<< HEAD
                            for( size_t x_I = 0; x_I < prod.states(); x_I++ )
=======
                            for( size_t x_I = 0; x_I < prod.nrStates(); x_I++ )
>>>>>>> fc7b44fe
                                prod.set( x_I, prod[x_I] * p[ind[x_I]] );
                        }
                    }
                    // "Marginalize" onto i|j (unnormalized)
                    Prob marg;
                    marg = prod.marginal( VarSet(_fg->var(i), _fg->var(j)), false ).p();
                    _Smsg[i][I.iter][j.iter] = marg;
                }
        }
    }
}


void BBP::RegenerateR() {
    // _Rmsg[I][_i][_J]
    _Rmsg.resize( _fg->nrFactors() );
    for( size_t I = 0; I < _fg->nrFactors(); I++ ) {
        _Rmsg[I].resize( _fg->nbF(I).size() );
        foreach( const Neighbor &i, _fg->nbF(I) ) {
            _Rmsg[I][i.iter].resize( _fg->nbV(i).size() );
            foreach( const Neighbor &J, _fg->nbV(i) ) {
                if( I != J ) {
                    Prob prod( _fg->var(i).states(), 1.0 );
                    foreach( const Neighbor &K, _fg->nbV(i) )
                        if( K.node != I && K.node != J.node )
                            prod *= _bp_dual.msgM( i, K.iter );
                    _Rmsg[I][i.iter][J.iter] = prod;
                }
            }
        }
    }
}


void BBP::RegenerateInputs() {
    _adj_b_V_unnorm.clear();
    _adj_b_V_unnorm.reserve( _fg->nrVars() );
    for( size_t i = 0; i < _fg->nrVars(); i++ )
        _adj_b_V_unnorm.push_back( unnormAdjoint( _bp_dual.beliefV(i).p(), _bp_dual.beliefVZ(i), _adj_b_V[i] ) );
    _adj_b_F_unnorm.clear();
    _adj_b_F_unnorm.reserve( _fg->nrFactors() );
    for( size_t I = 0; I < _fg->nrFactors(); I++ )
        _adj_b_F_unnorm.push_back( unnormAdjoint( _bp_dual.beliefF(I).p(), _bp_dual.beliefFZ(I), _adj_b_F[I] ) );
}


void BBP::RegeneratePsiAdjoints() {
    _adj_psi_V.clear();
    _adj_psi_V.reserve( _fg->nrVars() );
    for( size_t i = 0; i < _fg->nrVars(); i++ ) {
        Prob p( _adj_b_V_unnorm[i] );
        DAI_ASSERT( p.size() == _fg->var(i).states() );
        foreach( const Neighbor &I, _fg->nbV(i) )
            p *= _bp_dual.msgM( i, I.iter );
        p += _init_adj_psi_V[i];
        _adj_psi_V.push_back( p );
    }
    _adj_psi_F.clear();
    _adj_psi_F.reserve( _fg->nrFactors() );
    for( size_t I = 0; I < _fg->nrFactors(); I++ ) {
        Prob p( _adj_b_F_unnorm[I] );
        DAI_ASSERT( p.size() == _fg->factor(I).nrStates() );
        foreach( const Neighbor &i, _fg->nbF(I) ) {
            Prob n_iI( _bp_dual.msgN( i, i.dual ) );
            const _ind_t& ind = _index( i, i.dual );
            // multiply prod with n_jI
            for( size_t x_I = 0; x_I < p.size(); x_I++ )
                p.set( x_I, p[x_I] * n_iI[ind[x_I]] );
        }
        p += _init_adj_psi_F[I];
        _adj_psi_F.push_back( p );
    }
}


void BBP::RegenerateParMessageAdjoints() {
    size_t nv = _fg->nrVars();
    _adj_n.resize( nv );
    _adj_m.resize( nv );
    _adj_n_unnorm.resize( nv );
    _adj_m_unnorm.resize( nv );
    _new_adj_n.resize( nv );
    _new_adj_m.resize( nv );
    for( size_t i = 0; i < _fg->nrVars(); i++ ) {
        size_t n_i = _fg->nbV(i).size();
        _adj_n[i].resize( n_i );
        _adj_m[i].resize( n_i );
        _adj_n_unnorm[i].resize( n_i );
        _adj_m_unnorm[i].resize( n_i );
        _new_adj_n[i].resize( n_i );
        _new_adj_m[i].resize( n_i );
        foreach( const Neighbor &I, _fg->nbV(i) ) {
            { // calculate adj_n
                Prob prod( _fg->factor(I).p() );
                prod *= _adj_b_F_unnorm[I];
                foreach( const Neighbor &j, _fg->nbF(I) )
                    if( i != j ) {
                        Prob n_jI( _bp_dual.msgN( j, j.dual ) );
                        const _ind_t &ind = _index( j, j.dual );
                        // multiply prod with n_jI
                        for( size_t x_I = 0; x_I < prod.size(); x_I++ )
                            prod.set( x_I, prod[x_I] * n_jI[ind[x_I]] );
                    }
                Prob marg( _fg->var(i).states(), 0.0 );
                const _ind_t &ind = _index( i, I.iter );
                for( size_t r = 0; r < prod.size(); r++ )
                    marg.set( ind[r], marg[ind[r]] + prod[r] );
                _new_adj_n[i][I.iter] = marg;
                upMsgN( i, I.iter );
            }

            { // calculate adj_m
                Prob prod( _adj_b_V_unnorm[i] );
                DAI_ASSERT( prod.size() == _fg->var(i).states() );
                foreach( const Neighbor &J, _fg->nbV(i) )
                    if( J.node != I.node )
                        prod *= _bp_dual.msgM(i,J.iter);
                _new_adj_m[i][I.iter] = prod;
                upMsgM( i, I.iter );
            }
        }
    }
}


void BBP::RegenerateSeqMessageAdjoints() {
    size_t nv = _fg->nrVars();
    _adj_m.resize( nv );
    _adj_m_unnorm.resize( nv );
    _new_adj_m.resize( nv );
    for( size_t i = 0; i < _fg->nrVars(); i++ ) {
        size_t n_i = _fg->nbV(i).size();
        _adj_m[i].resize( n_i );
        _adj_m_unnorm[i].resize( n_i );
        _new_adj_m[i].resize( n_i );
        foreach( const Neighbor &I, _fg->nbV(i) ) {
            // calculate adj_m
            Prob prod( _adj_b_V_unnorm[i] );
            DAI_ASSERT( prod.size() == _fg->var(i).states() );
            foreach( const Neighbor &J, _fg->nbV(i) )
                if( J.node != I.node )
                    prod *= _bp_dual.msgM( i, J.iter );
            _adj_m[i][I.iter] = prod;
            calcUnnormMsgM( i, I.iter );
            _new_adj_m[i][I.iter] = Prob( _fg->var(i).states(), 0.0 );
        }
    }
    for( size_t i = 0; i < _fg->nrVars(); i++ ) {
        foreach( const Neighbor &I, _fg->nbV(i) ) {
            // calculate adj_n
            Prob prod( _fg->factor(I).p() );
            prod *= _adj_b_F_unnorm[I];
            foreach( const Neighbor &j, _fg->nbF(I) )
                if( i != j ) {
                    Prob n_jI( _bp_dual.msgN( j, j.dual) );
                    const _ind_t& ind = _index( j, j.dual );
                    // multiply prod with n_jI
                    for( size_t x_I = 0; x_I < prod.size(); x_I++ )
                        prod.set( x_I, prod[x_I] * n_jI[ind[x_I]] );
                }
            Prob marg( _fg->var(i).states(), 0.0 );
            const _ind_t &ind = _index( i, I.iter );
            for( size_t r = 0; r < prod.size(); r++ )
                marg.set( ind[r], marg[ind[r]] + prod[r] );
            sendSeqMsgN( i, I.iter,marg );
        }
    }
}


void BBP::Regenerate() {
    RegenerateInds();
    RegenerateT();
    RegenerateU();
    RegenerateS();
    RegenerateR();
    RegenerateInputs();
    RegeneratePsiAdjoints();
    if( props.updates == Properties::UpdateType::PAR )
        RegenerateParMessageAdjoints();
    else
        RegenerateSeqMessageAdjoints();
    _iters = 0;
}


void BBP::calcNewN( size_t i, size_t _I ) {
    _adj_psi_V[i] += T(i,_I) * _adj_n_unnorm[i][_I];
    Prob &new_adj_n_iI = _new_adj_n[i][_I];
    new_adj_n_iI = Prob( _fg->var(i).states(), 0.0 );
    size_t I = _fg->nbV(i)[_I];
    foreach( const Neighbor &j, _fg->nbF(I) )
        if( j != i ) {
            const Prob &p = _Smsg[i][_I][j.iter];
            const Prob &_adj_m_unnorm_jI = _adj_m_unnorm[j][j.dual];
            LOOP_ij(
                new_adj_n_iI.set( xi, new_adj_n_iI[xi] + p[xij] * _adj_m_unnorm_jI[xj] );
            );
            /* THE FOLLOWING WOULD BE ABOUT TWICE AS SLOW:
            Var vi = _fg->var(i);
            Var vj = _fg->var(j);
            new_adj_n_iI = (Factor(VarSet(vi, vj), p) * Factor(vj,_adj_m_unnorm_jI)).marginal(vi,false).p();
            */
        }
}


void BBP::calcNewM( size_t i, size_t _I ) {
    const Neighbor &I = _fg->nbV(i)[_I];
    Prob p( U(I, I.dual) );
    const Prob &adj = _adj_m_unnorm[i][_I];
    const _ind_t &ind = _index(i,_I);
    for( size_t x_I = 0; x_I < p.size(); x_I++ )
        p.set( x_I, p[x_I] * adj[ind[x_I]] );
    _adj_psi_F[I] += p;
    /* THE FOLLOWING WOULD BE SLIGHTLY SLOWER:
    _adj_psi_F[I] += (Factor( _fg->factor(I).vars(), U(I, I.dual) ) * Factor( _fg->var(i), _adj_m_unnorm[i][_I] )).p();
    */

    _new_adj_m[i][_I] = Prob( _fg->var(i).states(), 0.0 );
    foreach( const Neighbor &J, _fg->nbV(i) )
        if( J != I )
            _new_adj_m[i][_I] += _Rmsg[I][I.dual][J.iter] * _adj_n_unnorm[i][J.iter];
}


void BBP::calcUnnormMsgN( size_t i, size_t _I ) {
    _adj_n_unnorm[i][_I] = unnormAdjoint( _bp_dual.msgN(i,_I), _bp_dual.zN(i,_I), _adj_n[i][_I] );
}


void BBP::calcUnnormMsgM( size_t i, size_t _I ) {
    _adj_m_unnorm[i][_I] = unnormAdjoint( _bp_dual.msgM(i,_I), _bp_dual.zM(i,_I), _adj_m[i][_I] );
}


void BBP::upMsgN( size_t i, size_t _I ) {
    _adj_n[i][_I] = _new_adj_n[i][_I];
    calcUnnormMsgN( i, _I );
}


void BBP::upMsgM( size_t i, size_t _I ) {
    _adj_m[i][_I] = _new_adj_m[i][_I];
    calcUnnormMsgM( i, _I );
}


void BBP::doParUpdate() {
    for( size_t i = 0; i < _fg->nrVars(); i++ )
        foreach( const Neighbor &I, _fg->nbV(i) ) {
            calcNewM( i, I.iter );
            calcNewN( i, I.iter );
        }
    for( size_t i = 0; i < _fg->nrVars(); i++ )
        foreach( const Neighbor &I, _fg->nbV(i) ) {
            upMsgM( i, I.iter );
            upMsgN( i, I.iter );
        }
}


void BBP::incrSeqMsgM( size_t i, size_t _I, const Prob &p ) {
/*    if( props.clean_updates )
        _new_adj_m[i][_I] += p;
    else {*/
        _adj_m[i][_I] += p;
        calcUnnormMsgM(i, _I);
//    }
}


#if 0
Real pv_thresh=1000;
#endif


/*
void BBP::updateSeqMsgM( size_t i, size_t _I ) {
    if( props.clean_updates ) {
#if 0
        if(_new_adj_m[i][_I].sumAbs() > pv_thresh ||
           _adj_m[i][_I].sumAbs() > pv_thresh) {

            DAI_DMSG("in updateSeqMsgM");
            DAI_PV(i);
            DAI_PV(_I);
            DAI_PV(_adj_m[i][_I]);
            DAI_PV(_new_adj_m[i][_I]);
        }
#endif
        _adj_m[i][_I] += _new_adj_m[i][_I];
        calcUnnormMsgM( i, _I );
        _new_adj_m[i][_I].fill( 0.0 );
    }
}
*/

void BBP::setSeqMsgM( size_t i, size_t _I, const Prob &p ) {
    _adj_m[i][_I] = p;
    calcUnnormMsgM( i, _I );
}


void BBP::sendSeqMsgN( size_t i, size_t _I, const Prob &f ) {
    Prob f_unnorm = unnormAdjoint( _bp_dual.msgN(i,_I), _bp_dual.zN(i,_I), f );
    const Neighbor &I = _fg->nbV(i)[_I];
    DAI_ASSERT( I.iter == _I );
    _adj_psi_V[i] += f_unnorm * T( i, _I );
#if 0
    if(f_unnorm.sumAbs() > pv_thresh) {
        DAI_DMSG("in sendSeqMsgN");
        DAI_PV(i);
        DAI_PV(I);
        DAI_PV(_I);
        DAI_PV(_bp_dual.msgN(i,_I));
        DAI_PV(_bp_dual.zN(i,_I));
        DAI_PV(_bp_dual.msgM(i,_I));
        DAI_PV(_bp_dual.zM(i,_I));
        DAI_PV(_fg->factor(I).p());
    }
#endif
    foreach( const Neighbor &J, _fg->nbV(i) ) {
        if( J.node != I.node ) {
#if 0
            if(f_unnorm.sumAbs() > pv_thresh) {
                DAI_DMSG("in sendSeqMsgN loop");
                DAI_PV(J);
                DAI_PV(f_unnorm);
                DAI_PV(_Rmsg[J][J.dual][_I]);
                DAI_PV(f_unnorm * _Rmsg[J][J.dual][_I]);
            }
#endif
            incrSeqMsgM( i, J.iter, f_unnorm * R(J, J.dual, _I) );
        }
    }
}


void BBP::sendSeqMsgM( size_t j, size_t _I ) {
    const Neighbor &I = _fg->nbV(j)[_I];

//     DAI_PV(j);
//     DAI_PV(I);
//     DAI_PV(_adj_m_unnorm_jI);
//     DAI_PV(_adj_m[j][_I]);
//     DAI_PV(_bp_dual.zM(j,_I));

    size_t _j = I.dual;
    const Prob &_adj_m_unnorm_jI = _adj_m_unnorm[j][_I];
    Prob um( U(I, _j) );
    const _ind_t &ind = _index(j, _I);
    for( size_t x_I = 0; x_I < um.size(); x_I++ )
        um.set( x_I, um[x_I] * _adj_m_unnorm_jI[ind[x_I]] );
    um *= 1 - props.damping;
    _adj_psi_F[I] += um;

    /* THE FOLLOWING WOULD BE SLIGHTLY SLOWER:
    _adj_psi_F[I] += (Factor( _fg->factor(I).vars(), U(I, _j) ) * Factor( _fg->var(j), _adj_m_unnorm[j][_I] )).p() * (1.0 - props.damping);
    */

//     DAI_DMSG("in sendSeqMsgM");
//     DAI_PV(j);
//     DAI_PV(I);
//     DAI_PV(_I);
//     DAI_PV(_fg->nbF(I).size());
    foreach( const Neighbor &i, _fg->nbF(I) ) {
        if( i.node != j ) {
            const Prob &S = _Smsg[i][i.dual][_j];
            Prob msg( _fg->var(i).states(), 0.0 );
            LOOP_ij(
                msg.set( xi, msg[xi] + S[xij] * _adj_m_unnorm_jI[xj] );
            );
            msg *= 1.0 - props.damping;
            /* THE FOLLOWING WOULD BE ABOUT TWICE AS SLOW:
            Var vi = _fg->var(i);
            Var vj = _fg->var(j);
            msg = (Factor(VarSet(vi,vj), S) * Factor(vj,_adj_m_unnorm_jI)).marginal(vi,false).p() * (1.0 - props.damping);
            */
#if 0
            if(msg.sumAbs() > pv_thresh) {
                DAI_DMSG("in sendSeqMsgM loop");

                DAI_PV(j);
                DAI_PV(I);
                DAI_PV(_I);
                DAI_PV(_fg->nbF(I).size());
                DAI_PV(_fg->factor(I).p());
                DAI_PV(_Smsg[i][i.dual][_j]);

                DAI_PV(i);
                DAI_PV(i.dual);
                DAI_PV(msg);
                DAI_PV(_fg->nbV(i).size());
            }
#endif
            DAI_ASSERT( _fg->nbV(i)[i.dual].node == I );
            sendSeqMsgN( i, i.dual, msg );
        }
    }
    setSeqMsgM( j, _I, _adj_m[j][_I] * props.damping );
}


Prob BBP::unnormAdjoint( const Prob &w, Real Z_w, const Prob &adj_w ) {
    DAI_ASSERT( w.size() == adj_w.size() );
    Prob adj_w_unnorm( w.size(), 0.0 );
    Real s = 0.0;
    for( size_t i = 0; i < w.size(); i++ )
        s += w[i] * adj_w[i];
    for( size_t i = 0; i < w.size(); i++ )
        adj_w_unnorm.set( i, (adj_w[i] - s) / Z_w );
    return adj_w_unnorm;
//  THIS WOULD BE ABOUT 50% SLOWER:  return (adj_w - (w * adj_w).sum()) / Z_w;
}


Real BBP::getUnMsgMag() {
    Real s = 0.0;
    size_t e = 0;
    for( size_t i = 0; i < _fg->nrVars(); i++ )
        foreach( const Neighbor &I, _fg->nbV(i) ) {
            s += _adj_m_unnorm[i][I.iter].sumAbs();
            s += _adj_n_unnorm[i][I.iter].sumAbs();
            e++;
        }
    return s / e;
}


void BBP::getMsgMags( Real &s, Real &new_s ) {
    s = 0.0;
    new_s = 0.0;
    size_t e = 0;
    for( size_t i = 0; i < _fg->nrVars(); i++ )
        foreach( const Neighbor &I, _fg->nbV(i) ) {
            s += _adj_m[i][I.iter].sumAbs();
            s += _adj_n[i][I.iter].sumAbs();
            new_s += _new_adj_m[i][I.iter].sumAbs();
            new_s += _new_adj_n[i][I.iter].sumAbs();
            e++;
        }
    s /= e;
    new_s /= e;
}

// tuple<size_t,size_t,Real> BBP::getArgMaxPsi1Adj() {
//     size_t argmax_var=0;
//     size_t argmax_var_state=0;
//     Real max_var=0;
//     for( size_t i = 0; i < _fg->nrVars(); i++ ) {
//         pair<size_t,Real> argmax_state = adj_psi_V(i).argmax();
//         if(i==0 || argmax_state.second>max_var) {
//             argmax_var = i;
//             max_var = argmax_state.second;
//             argmax_var_state = argmax_state.first;
//         }
//     }
//     DAI_ASSERT(/*0 <= argmax_var_state &&*/
//            argmax_var_state < _fg->var(argmax_var).states());
//     return tuple<size_t,size_t,Real>(argmax_var,argmax_var_state,max_var);
// }


void BBP::getArgmaxMsgM( size_t &out_i, size_t &out__I, Real &mag ) {
    bool found = false;
    for( size_t i = 0; i < _fg->nrVars(); i++ )
        foreach( const Neighbor &I, _fg->nbV(i) ) {
            Real thisMag = _adj_m[i][I.iter].sumAbs();
            if( !found || mag < thisMag ) {
                found = true;
                mag = thisMag;
                out_i = i;
                out__I = I.iter;
            }
        }
    DAI_ASSERT( found );
}


Real BBP::getMaxMsgM() {
    size_t dummy;
    Real mag;
    getArgmaxMsgM( dummy, dummy, mag );
    return mag;
}


Real BBP::getTotalMsgM() {
    Real mag = 0.0;
    for( size_t i = 0; i < _fg->nrVars(); i++ )
        foreach( const Neighbor &I, _fg->nbV(i) )
            mag += _adj_m[i][I.iter].sumAbs();
    return mag;
}


Real BBP::getTotalNewMsgM() {
    Real mag = 0.0;
    for( size_t i = 0; i < _fg->nrVars(); i++ )
        foreach( const Neighbor &I, _fg->nbV(i) )
            mag += _new_adj_m[i][I.iter].sumAbs();
    return mag;
}


Real BBP::getTotalMsgN() {
    Real mag = 0.0;
    for( size_t i = 0; i < _fg->nrVars(); i++ )
        foreach( const Neighbor &I, _fg->nbV(i) )
            mag += _adj_n[i][I.iter].sumAbs();
    return mag;
}


std::vector<Prob> BBP::getZeroAdjF( const FactorGraph &fg ) {
    vector<Prob> adj_2;
    adj_2.reserve( fg.nrFactors() );
    for( size_t I = 0; I < fg.nrFactors(); I++ )
        adj_2.push_back( Prob( fg.factor(I).nrStates(), 0.0 ) );
    return adj_2;
}


std::vector<Prob> BBP::getZeroAdjV( const FactorGraph &fg ) {
    vector<Prob> adj_1;
    adj_1.reserve( fg.nrVars() );
    for( size_t i = 0; i < fg.nrVars(); i++ )
        adj_1.push_back( Prob( fg.var(i).states(), 0.0 ) );
    return adj_1;
}


void BBP::initCostFnAdj( const BBPCostFunction &cfn, const vector<size_t> *stateP ) {
    const FactorGraph &fg = _ia->fg();

    switch( (size_t)cfn ) {
        case BBPCostFunction::CFN_BETHE_ENT: {
            vector<Prob> b1_adj;
            vector<Prob> b2_adj;
            vector<Prob> psi1_adj;
            vector<Prob> psi2_adj;
            b1_adj.reserve( fg.nrVars() );
            psi1_adj.reserve( fg.nrVars() );
            b2_adj.reserve( fg.nrFactors() );
            psi2_adj.reserve( fg.nrFactors() );
            for( size_t i = 0; i < fg.nrVars(); i++ ) {
                size_t dim = fg.var(i).states();
                int c = fg.nbV(i).size();
                Prob p(dim,0.0);
                for( size_t xi = 0; xi < dim; xi++ )
                    p.set( xi, (1 - c) * (1 + log( _ia->beliefV(i)[xi] )) );
                b1_adj.push_back( p );

                for( size_t xi = 0; xi < dim; xi++ )
                    p.set( xi, -_ia->beliefV(i)[xi] );
                psi1_adj.push_back( p );
            }
            for( size_t I = 0; I < fg.nrFactors(); I++ ) {
                size_t dim = fg.factor(I).nrStates();
                Prob p( dim, 0.0 );
                for( size_t xI = 0; xI < dim; xI++ )
                    p.set( xI, 1 + log( _ia->beliefF(I)[xI] / fg.factor(I).p()[xI] ) );
                b2_adj.push_back( p );

                for( size_t xI = 0; xI < dim; xI++ )
                    p.set( xI, -_ia->beliefF(I)[xI] / fg.factor(I).p()[xI] );
                psi2_adj.push_back( p );
            }
            init( b1_adj, b2_adj, psi1_adj, psi2_adj );
            break;
        } case BBPCostFunction::CFN_FACTOR_ENT: {
            vector<Prob> b2_adj;
            b2_adj.reserve( fg.nrFactors() );
            for( size_t I = 0; I < fg.nrFactors(); I++ ) {
                size_t dim = fg.factor(I).nrStates();
                Prob p( dim, 0.0 );
                for( size_t xI = 0; xI < dim; xI++ ) {
                    Real bIxI = _ia->beliefF(I)[xI];
                    if( bIxI < 1.0e-15 )
                        p.set( xI, -1.0e10 );
                    else
                        p.set( xI, 1 + log( bIxI ) );
                }
                b2_adj.push_back(p);
            }
            init_F( b2_adj );
            break;
        } case BBPCostFunction::CFN_VAR_ENT: {
            vector<Prob> b1_adj;
            b1_adj.reserve( fg.nrVars() );
            for( size_t i = 0; i < fg.nrVars(); i++ ) {
                size_t dim = fg.var(i).states();
                Prob p( dim, 0.0 );
                for( size_t xi = 0; xi < fg.var(i).states(); xi++ ) {
                    Real bixi = _ia->beliefV(i)[xi];
                    if( bixi < 1.0e-15 )
                        p.set( xi, -1.0e10 );
                    else
                        p.set( xi, 1 + log( bixi ) );
                }
                b1_adj.push_back( p );
            }
            init_V( b1_adj );
            break;
        } case BBPCostFunction::CFN_GIBBS_B:
          case BBPCostFunction::CFN_GIBBS_B2:
          case BBPCostFunction::CFN_GIBBS_EXP: {
            // cost functions that use Gibbs sample, summing over variable marginals
            vector<size_t> state;
            if( stateP == NULL )
                state = getGibbsState( _ia->fg(), 2*_ia->Iterations() );
            else
                state = *stateP;
            DAI_ASSERT( state.size() == fg.nrVars() );

            vector<Prob> b1_adj;
            b1_adj.reserve(fg.nrVars());
            for( size_t i = 0; i < state.size(); i++ ) {
                size_t n = fg.var(i).states();
                Prob delta( n, 0.0 );
                DAI_ASSERT(/*0<=state[i] &&*/ state[i] < n);
                Real b = _ia->beliefV(i)[state[i]];
                switch( (size_t)cfn ) {
                    case BBPCostFunction::CFN_GIBBS_B:
                        delta.set( state[i], 1.0 );
                        break;
                    case BBPCostFunction::CFN_GIBBS_B2:
                        delta.set( state[i], b );
                        break;
                    case BBPCostFunction::CFN_GIBBS_EXP:
                        delta.set( state[i], exp(b) );
                        break;
                    default:
                        DAI_THROW(UNKNOWN_ENUM_VALUE);
                }
                b1_adj.push_back( delta );
            }
            init_V( b1_adj );
            break;
        } case BBPCostFunction::CFN_GIBBS_B_FACTOR:
          case BBPCostFunction::CFN_GIBBS_B2_FACTOR:
          case BBPCostFunction::CFN_GIBBS_EXP_FACTOR: {
            // cost functions that use Gibbs sample, summing over factor marginals
            vector<size_t> state;
            if( stateP == NULL )
                state = getGibbsState( _ia->fg(), 2*_ia->Iterations() );
            else
                state = *stateP;
            DAI_ASSERT( state.size() == fg.nrVars() );

            vector<Prob> b2_adj;
            b2_adj.reserve( fg.nrVars() );
            for( size_t I = 0; I <  fg.nrFactors(); I++ ) {
                size_t n = fg.factor(I).nrStates();
                Prob delta( n, 0.0 );

                size_t x_I = getFactorEntryForState( fg, I, state );
                DAI_ASSERT(/*0<=x_I &&*/ x_I < n);

                Real b = _ia->beliefF(I)[x_I];
                switch( (size_t)cfn ) {
                    case BBPCostFunction::CFN_GIBBS_B_FACTOR:
                        delta.set( x_I, 1.0 );
                        break;
                    case BBPCostFunction::CFN_GIBBS_B2_FACTOR:
                        delta.set( x_I, b );
                        break;
                    case BBPCostFunction::CFN_GIBBS_EXP_FACTOR:
                        delta.set( x_I, exp( b ) );
                        break;
                    default:
                        DAI_THROW(UNKNOWN_ENUM_VALUE);
                }
                b2_adj.push_back( delta );
            }
            init_F( b2_adj );
            break;
        } default:
            DAI_THROW(UNKNOWN_ENUM_VALUE);
    }
}


void BBP::run() {
    typedef BBP::Properties::UpdateType UT;
    Real tol = props.tol;
    UT &updates = props.updates;

    Real tic = toc();
    switch( (size_t)updates ) {
        case UT::SEQ_MAX: {
            size_t i, _I;
            Real mag;
            do {
                _iters++;
                getArgmaxMsgM( i, _I, mag );
                sendSeqMsgM( i, _I );
            } while( mag > tol && _iters < props.maxiter );

            if( _iters >= props.maxiter )
                if( props.verbose >= 1 )
                    cerr << "Warning: BBP didn't converge in " << _iters << " iterations (greatest message magnitude = " << mag << ")" << endl;
            break;
        } case UT::SEQ_FIX: {
            Real mag;
            do {
                _iters++;
                mag = getTotalMsgM();
                if( mag < tol )
                    break;

                for( size_t i = 0; i < _fg->nrVars(); i++ )
                    foreach( const Neighbor &I, _fg->nbV(i) )
                        sendSeqMsgM( i, I.iter );
/*                for( size_t i = 0; i < _fg->nrVars(); i++ )
                    foreach( const Neighbor &I, _fg->nbV(i) )
                        updateSeqMsgM( i, I.iter );*/
            } while( mag > tol && _iters < props.maxiter );

            if( _iters >= props.maxiter )
                if( props.verbose >= 1 )
                    cerr << "Warning: BBP didn't converge in " << _iters << " iterations (greatest message magnitude = " << mag << ")" << endl;
            break;
        } case UT::SEQ_BP_REV:
          case UT::SEQ_BP_FWD: {
            const BP *bp = static_cast<const BP*>(_ia);
            vector<pair<size_t, size_t> > sentMessages = bp->getSentMessages();
            size_t totalMessages = sentMessages.size();
            if( totalMessages == 0 )
                DAI_THROWE(INTERNAL_ERROR, "Asked for updates=" + std::string(updates) + " but no BP messages; did you forget to set recordSentMessages?");
            if( updates==UT::SEQ_BP_FWD )
                reverse( sentMessages.begin(), sentMessages.end() );
//          DAI_PV(sentMessages.size());
//          DAI_PV(_iters);
//          DAI_PV(props.maxiter);
            while( sentMessages.size() > 0 && _iters < props.maxiter ) {
//              DAI_PV(sentMessages.size());
//              DAI_PV(_iters);
                _iters++;
                pair<size_t, size_t> e = sentMessages.back();
                sentMessages.pop_back();
                size_t i = e.first, _I = e.second;
                sendSeqMsgM( i, _I );
            }
            if( _iters >= props.maxiter )
                if( props.verbose >= 1 )
                    cerr << "Warning: BBP updates limited to " << props.maxiter << " iterations, but using UpdateType " << updates << " with " << totalMessages << " messages" << endl;
            break;
        } case UT::PAR: {
            do {
                _iters++;
                doParUpdate();
            } while( (_iters < 2 || getUnMsgMag() > tol) && _iters < props.maxiter );
            if( _iters == props.maxiter ) {
                Real s, new_s;
                getMsgMags( s, new_s );
                if( props.verbose >= 1 )
                    cerr << "Warning: BBP didn't converge in " << _iters << " iterations (unnorm message magnitude = " << getUnMsgMag() << ", norm message mags = " << s << " -> " << new_s << ")" << endl;
            }
            break;
        }
    }
    if( props.verbose >= 3 )
        cerr << "BBP::run() took " << toc()-tic << " seconds " << Iterations() << " iterations" << endl;
}


Real numericBBPTest( const InfAlg &bp, const std::vector<size_t> *state, const PropertySet &bbp_props, const BBPCostFunction &cfn, Real h ) {
    BBP bbp( &bp, bbp_props );
    // calculate the value of the unperturbed cost function
    Real cf0 = cfn.evaluate( bp, state );
    // run BBP to estimate adjoints
    bbp.initCostFnAdj( cfn, state );
    bbp.run();

    Real d = 0;
    const FactorGraph& fg = bp.fg();

    if( 1 ) {
        // verify bbp.adj_psi_V

        // for each variable i
        for( size_t i = 0; i < fg.nrVars(); i++ ) {
            vector<Real> adj_est;
            // for each value xi
            for( size_t xi = 0; xi < fg.var(i).states(); xi++ ) {
                // Clone 'bp' (which may be any InfAlg)
                InfAlg *bp_prb = bp.clone();

                // perturb it
                size_t n = bp_prb->fg().var(i).states();
                Prob psi_1_prb( n, 1.0 );
                psi_1_prb.set( xi, psi_1_prb[xi] + h );
//                 psi_1_prb.normalize();
                size_t I = bp_prb->fg().nbV(i)[0]; // use first factor in list of neighbors of i
                bp_prb->fg().factor(I) *= Factor( bp_prb->fg().var(i), psi_1_prb );

                // call 'init' on the perturbed variables
                bp_prb->init( bp_prb->fg().var(i) );

                // run copy to convergence
                bp_prb->run();

                // calculate new value of cost function
                Real cf_prb = cfn.evaluate( *bp_prb, state );

                // use to estimate adjoint for i
                adj_est.push_back( (cf_prb - cf0) / h );

                // free cloned InfAlg
                delete bp_prb;
            }
            Prob p_adj_est( adj_est );
            // compare this numerical estimate to the BBP estimate; sum the distances
            cout << "i: " << i
                 << ", p_adj_est: " << p_adj_est
                 << ", bbp.adj_psi_V(i): " << bbp.adj_psi_V(i) << endl;
            d += dist( p_adj_est, bbp.adj_psi_V(i), DISTL1 );
        }
    }
    /*    if(1) {
        // verify bbp.adj_n and bbp.adj_m

        // We actually want to check the responsiveness of objective
        // function to changes in the final messages. But at the end of a
        // BBP run, the message adjoints are for the initial messages (and
        // they should be close to zero, see paper). So this resets the
        // BBP adjoints to the refer to the desired final messages
        bbp.RegenerateMessageAdjoints();

        // for each variable i
        for(size_t i=0; i<bp_dual.nrVars(); i++) {
            // for each factor I ~ i
            foreach(size_t I, bp_dual.nbV(i)) {
                vector<Real> adj_n_est;
                // for each value xi
                for(size_t xi=0; xi<bp_dual.var(i).states(); xi++) {
                    BP_dual bp_dual_prb(bp_dual);
                    // make h-sized change to newMsgN
                    bp_dual_prb.newMsgN(i,I)[xi] += h;
                    // recalculate beliefs
                    bp_dual_prb.CalcBeliefs();
                    // get cost function value
                    Real cf_prb = getCostFn(bp_dual_prb, cfn, &state);
                    // add it to list of adjoints
                    adj_n_est.push_back((cf_prb-cf0)/h);
                }

                vector<Real> adj_m_est;
                // for each value xi
                for(size_t xi=0; xi<bp_dual.var(i).states(); xi++) {
                    BP_dual bp_dual_prb(bp_dual);
                    // make h-sized change to newMsgM
                    bp_dual_prb.newMsgM(I,i)[xi] += h;
                    // recalculate beliefs
                    bp_dual_prb.CalcBeliefs();
                    // get cost function value
                    Real cf_prb = getCostFn(bp_dual_prb, cfn, &state);
                    // add it to list of adjoints
                    adj_m_est.push_back((cf_prb-cf0)/h);
                }

                Prob p_adj_n_est( adj_n_est );
                // compare this numerical estimate to the BBP estimate; sum the distances
                cerr << "i: " << i << ", I: " << I
                     << ", adj_n_est: " << p_adj_n_est
                     << ", bbp.adj_n(i,I): " << bbp.adj_n(i,I) << endl;
                d += dist(p_adj_n_est, bbp.adj_n(i,I), DISTL1);

                Prob p_adj_m_est( adj_m_est );
                // compare this numerical estimate to the BBP estimate; sum the distances
                cerr << "i: " << i << ", I: " << I
                     << ", adj_m_est: " << p_adj_m_est
                     << ", bbp.adj_m(I,i): " << bbp.adj_m(I,i) << endl;
                d += dist(p_adj_m_est, bbp.adj_m(I,i), DISTL1);
            }
        }
    }
    */
    /*    if(0) {
        // verify bbp.adj_b_V
        for(size_t i=0; i<bp_dual.nrVars(); i++) {
            vector<Real> adj_b_V_est;
            // for each value xi
            for(size_t xi=0; xi<bp_dual.var(i).states(); xi++) {
                BP_dual bp_dual_prb(bp_dual);

                // make h-sized change to b_1(i)[x_i]
                bp_dual_prb._beliefs.b1[i][xi] += h;

                // get cost function value
                Real cf_prb = getCostFn(bp_dual_prb, cfn, &state);

                // add it to list of adjoints
                adj_b_V_est.push_back((cf_prb-cf0)/h);
            }
            Prob p_adj_b_V_est( adj_b_V_est );
            // compare this numerical estimate to the BBP estimate; sum the distances
            cerr << "i: " << i
                 << ", adj_b_V_est: " << p_adj_b_V_est
                 << ", bbp.adj_b_V(i): " << bbp.adj_b_V(i) << endl;
            d += dist(p_adj_b_V_est, bbp.adj_b_V(i), DISTL1);
        }
    }
    */

    // return total of distances
    return d;
}


} // end of namespace dai


/* {{{ GENERATED CODE: DO NOT EDIT. Created by
    ./scripts/regenerate-properties include/dai/bbp.h src/bbp.cpp
*/
namespace dai {

void BBP::Properties::set(const PropertySet &opts)
{
    const std::set<PropertyKey> &keys = opts.keys();
    std::string errormsg;
    for( std::set<PropertyKey>::const_iterator i = keys.begin(); i != keys.end(); i++ ) {
        if( *i == "verbose" ) continue;
        if( *i == "maxiter" ) continue;
        if( *i == "tol" ) continue;
        if( *i == "damping" ) continue;
        if( *i == "updates" ) continue;
        errormsg = errormsg + "BBP: Unknown property " + *i + "\n";
    }
    if( !errormsg.empty() )
        DAI_THROWE(UNKNOWN_PROPERTY, errormsg);
    if( !opts.hasKey("verbose") )
        errormsg = errormsg + "BBP: Missing property \"verbose\" for method \"BBP\"\n";
    if( !opts.hasKey("maxiter") )
        errormsg = errormsg + "BBP: Missing property \"maxiter\" for method \"BBP\"\n";
    if( !opts.hasKey("tol") )
        errormsg = errormsg + "BBP: Missing property \"tol\" for method \"BBP\"\n";
    if( !opts.hasKey("damping") )
        errormsg = errormsg + "BBP: Missing property \"damping\" for method \"BBP\"\n";
    if( !opts.hasKey("updates") )
        errormsg = errormsg + "BBP: Missing property \"updates\" for method \"BBP\"\n";
    if( !errormsg.empty() )
        DAI_THROWE(NOT_ALL_PROPERTIES_SPECIFIED,errormsg);
    verbose = opts.getStringAs<size_t>("verbose");
    maxiter = opts.getStringAs<size_t>("maxiter");
    tol = opts.getStringAs<Real>("tol");
    damping = opts.getStringAs<Real>("damping");
    updates = opts.getStringAs<UpdateType>("updates");
}
PropertySet BBP::Properties::get() const {
    PropertySet opts;
    opts.set("verbose", verbose);
    opts.set("maxiter", maxiter);
    opts.set("tol", tol);
    opts.set("damping", damping);
    opts.set("updates", updates);
    return opts;
}
string BBP::Properties::toString() const {
    stringstream s(stringstream::out);
    s << "[";
    s << "verbose=" << verbose << ",";
    s << "maxiter=" << maxiter << ",";
    s << "tol=" << tol << ",";
    s << "damping=" << damping << ",";
    s << "updates=" << updates;
    s << "]";
    return s.str();
}
} // end of namespace dai
/* }}} END OF GENERATED CODE */<|MERGE_RESOLUTION|>--- conflicted
+++ resolved
@@ -217,11 +217,7 @@
                         if( k != i && k.node != j.node ) {
                             const _ind_t &ind = _index( k, k.dual );
                             Prob p( _bp_dual.msgN( k, k.dual ) );
-<<<<<<< HEAD
-                            for( size_t x_I = 0; x_I < prod.states(); x_I++ )
-=======
                             for( size_t x_I = 0; x_I < prod.nrStates(); x_I++ )
->>>>>>> fc7b44fe
                                 prod.set( x_I, prod[x_I] * p[ind[x_I]] );
                         }
                     }
