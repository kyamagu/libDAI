--- conflicted
+++ resolved
@@ -1,7 +1,7 @@
-<<<<<<< HEAD
 git sparse
 ----------
 
+* Fixed bugs in MF, FBP and TRWBP (sparse default values sometimes became NaN)
 * Moved Prob::NormType outside of the Prob class (into include/dai/util.h):
     Prob::NormType -> NormType
     TProbSp<T,spvector_type> -> NormType
@@ -28,7 +28,7 @@
 
 git master
 ----------
-=======
+
 * Jerome Maye found a bug in the State() class in index.h; implemented
   a workaround for the moment
 * Fixed bug in findMaximum(): inconsistent max-beliefs are now detected,
@@ -45,7 +45,6 @@
 
 libDAI-0.2.7 (2010-08-19)
 -------------------------
->>>>>>> 4af798db
 
 * Removed interfaces deprecated in 0.2.6.
 * Fixed a bug in JTree::findMaximum() (reported by zhengyun84 and Dhruv Batra):
