--- conflicted
+++ resolved
@@ -1,6 +1,4 @@
-<<<<<<< HEAD
 * [Frederik Eaton] Added Fractional Belief Propagation
-=======
 * [Alexander Gerhard Schwing] Fixed error in BP that occured with damping
   and using log-domain updates
 * Fixed FTBFS errors on MACOSX (thanks to Sebastian Riedel for reporting this bug)
@@ -12,7 +10,6 @@
 * [Frederik Eaton] Added unary minus to TProb<>
 * [Frederik Eaton] Added Hellinger distance to TProb<>::DistType
 * Some small modifications to AUTHORS and main page of documentation
->>>>>>> 9b4d1b02
 * Removed obsolete/deprecated stuff
 
 
