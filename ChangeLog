<<<<<<< HEAD
* Redefined Prob as TProbSpV<Real> and Factor as TFactorSpV<Real>
* [Vicenç Gomez] Added classes TProbSpV<T> and TFactorSp<T> for
  sparse factors, implemented as a vector<pair<size_t,T> >
* Added classes TProbSp<T> and TFactorSp<T> for sparse factors,
  implemented as a map<size_t,T>
* Replaced T& TProb<T>::operator[] by TProb<T>::set()
* Replaced T& TFactor<T>::operator[] by TFactor<T>::set()
* Replaced constructor
    TFactor<T>::TFactor( const VarSet& vars, TIterator begin )
  by two constructors
    TFactor<T>::TFactor( const VarSet& vars, const T* p )
    TFactor<T>::TFactor( const VarSet& vars, const std::vector<S> &x )
* Fixed bugs (min and max were reversed) in
  TFactor<T> min( const TFactor<T> &, const TFactor<T> & )
  TFactor<T> max( const TFactor<T> &, const TFactor<T> & )
* Renamed RegionGraph::Check_Counting_Numbers into
  RegionGraph::checkCountingNumbers
  (and provided an alias for backwards compatibility)
* Renamed RegionGraph::Calc_Counting_Numbers into
  RegionGraph::calcCountingNumbers
  (and provided an alias for backwards compatibility)
* Renamed Permute::convert_linear_index into Permute::convertLinearIndex
  (and provided an alias for backwards compatibility)
* Added examples/example_permute.cpp
* Added TProb<T>::divided_by(const TProb<T>&) const
* Fixed bug in BipartiteGraph::eraseEdge()
* Added python and octave ports for examples/example_sprinkler.cpp
* [Patrick Pletscher] Added SWIG wrapper code for python and octave
* Added init parameter to HAK/GBP to allow for random initialization
* Replaced the standard assert() macro by DAI_ASSERT, which throws a
  dai::Exception and is even active if NDEBUG is defined
* Added a constructor TProb<T>::TProb<T>( const std::vector<S> &v )
* Introduced CCNODEBUGFLAGS in Makefile
=======
git HEAD
--------

* Removed deprecated functionality
* Updated ChangeLog for libDAI-0.2.4 (forgot a few entries)


libDAI-0.2.4 (2010-02-11)
-------------------------

New features:
* Implemented Tree-Reweighted BP
* [Frederik Eaton] Implemented Fractional Belief Propagation

Miscellaneous improvements:
* Improved documentation
* [Frederik Eaton] Added constructors for BBPCostFunction
* [Frederik Eaton] Added accessor/mutator for the elements of a SmallSet<>
* [Frederik Eaton] Added unary minus to TProb<>
* [Frederik Eaton] Added Hellinger distance to TProb<>::DistType
* [Frederik Eaton] Two small patches for src/jtree.cpp and utils/createfg.cpp
* tests/testdai option "marginals" now has three possible values: NONE
  outputs no marginals, VAR only variable marginals, and ALL outputs all
  marginals calculated by the algorithm.
* Strengthened convergence criteria of various algorithms
* Added GraphAL, an adjacency list implementation for graphs,
  similar to (but simpler than) BipartiteGraph
* Added some functionality to create various standard factors
  (the functions whose names start with "createFactor")
* Added examples example_sprinkler_gibbs and example_sprinkler_em
* Implemented various heuristics for choosing a variable elimination sequence 
  in JTree
* Added BETHE method for GBP/HAK cluster choice
* Made alias support official part of the library

Build system:
* Moved platform independent build options into Makefile.ALL
* Windows platform now needs Boost 1.37 or higher

Code cleanup:
* Cleaned up utils/createfg and tests/testdai
* Cleanup of some duplicate code in BP, FBP, TRWBP

Interface changes (the old interface is marked obsolete and will be removed in the next release):
* Removed obsolete/deprecated stuff
* Renamed Graph into GraphEL (for Graph, implemented as Edge List)
* Renamed some functions of BipartiteGraph:
    add1() -> addNode1()
    erase1() -> eraseNode1()
    nr1() -> nrNodes1()
    add2() -> addNode2()
    erase2() -> eraseNode2()
    nr2() -> nrNodes2()
* Renamed some functions in ClusterGraph:
    ClusterGraph::eliminationCost() -> ::eliminationCost_MinFill() 
    ClusterGraph::VarElim() -> ClusterGraph::VarElim( sequentialVariableElimination( ElimSeq ) ) 
    ClusterGraph::VarElim_MinFill() -> ClusterGraph::VarElim( greedyVariableElimination( eliminationCost_MinFill ) )
* Changed interface of one RegionGraph constructor
* Renamed "Clamped BP" into "Conditioned BP"

Bug fixes:
* Fixed regression in scripts/regenerate-properties (now all errors are 
  gathered before throwing the exception, as used to be the case)
* Fixed FTBFS errors on MACOSX (thanks to Sebastian Riedel for reporting this bug)
* [Alexander Schwing] Fixed error in BP that occured with damping
  and using log-domain updates
* Fixed bug in HAK for trivial region graphs (with only one outer region
  and no inner regions), reported by Alejandro Lage.
* Fixed long-standing bug in TreeEP (now, within-loop propagation optimization works)


libDAI-0.2.3 (2009-11-16)
-------------------------

New features:
* Complete doxygen documentation (although more detailed documentation still
  has to be written)
* [Charles Vaske] Added parameter learning for conditional probabilities by 
  Expectation Maximization
* [Patrick Pletscher] Added SWIG wrapper code for experimental python and 
  octave interfaces
* Added Max-Product functionality to JTree
* [Frederik Eaton] Added Back-Belief-Propagation
* [Frederik Eaton] Added approximate inference method "Clamped Belief Propagation"
* [Frederik Eaton] Added approximate inference method "Gibbs sampling"

Code cleanup:
>>>>>>> 0280dc45
* Updated copyright headers
* Cleaned up error handling by introducing the DAI_THROWE macro
* Introduced DAI_DEBASSERT macro to abbreviate a common pattern
* Replaced the standard assert() macro by DAI_ASSERT, which throws a
  dai::Exception and is even active if NDEBUG is defined
* Removed all the virtual default constructors *::create(), as they are not used
* [Frederik Eaton] Removed unnecessary copy constructors and assignment operators
* [Frederik Eaton] Change cout to cerr in warnings and error messages

Miscellaneous improvements:
* BipartiteGraph:
  - Added eraseEdge( size_t n1, size_t n2 )
  - [Frederik Eaton] Improved documentation of Neighbor
* TProb<T>:
  - Added divided_by(const TProb<T>&) const
  - Added constructor TProb<T>( const std::vector<S> &v )
  - Added size_t draw(), which draws a random index
  - [Frederik Eaton] Added setUniform()
  - [Frederik Eaton] Added sumAbs()
  - [Frederik Eaton] Added argmax()
  - [Giuseppe Passino] Added begin(), end()
* TFactor<T>:
  - [Giuseppe Passino] Added begin(), end()
  - [Charles Vaske] Added TFactor( const std::vector<Var> &vars, const std::vector<T> &p ),
    which reorders variables to canonical ordering before storing the table
  - Added constructor TFactor<T>( const VarSet &vars, const std::vector<S> &v )
  - Extended functionality of TFactor<T>::operators +,-,+=,-= to handle different VarSets
  - Added TFactor<T>::maxMarginal (similar to marginal but with max instead of sum)
* State:
  - [Giuseppe Passino] Added prefix ++ operator
* Permute:
  - [Charles Vaske] Added constructor in Permute for canonical variable ordering
* FactorGraph:
  - [Frederik Eaton] Added clampVar()
  - [Frederik Eaton] Added clampFactor()
  - [Giuseppe Passino] Added begin(), end()
* PropertySet:
  - Added keys(), for getting all keys
  - [Frederik Eaton] Added default constructor
  - [Frederik Eaton] Added constructor from string
* InfAlg:
  - Added setProperties(), getProperties() and printProperties()
  - [Frederik Eaton] Added beliefV(), beliefF()
* ExactInf:
  - Added calcMarginal(const VarSet &)
* HAK:
  - Added "init" parameter to allow for random initialization
* BP:
  - [Giuseppe Passino] Added findMaximum(), which can be used after running
    max-product BP to construct a global state with maximum probability
* JTree:
  - Added findMaximum(), which can be used after running
    max-product JTree to construct a global state with maximum probability
* MatLab interface:
  - MEX file dai now also returns variable and factor beliefs
  - [Sebastian Nowozin] MEX file dai now also optionally returns the MAP state
    (only for BP and JTree)
* README is now created automatically from doxygen documentation
* [Frederik Eaton] Added script for automatically generating properties code (used by CBP and BBP)
* [Frederik Eaton] Added newInfAlgFromString to alldai.h/cpp
* [Frederik Eaton] Added some utility macros (DAI_PV, DAI_DMSG, DAI_IFVERB)
  and functions (concat(),rnd()) to util.h
* Changed output stream operator<< for Var and VarSet
* [Frederik Eaton] Improved parsing code in tests/testdai to allow recursive
  alias substitutions
* [Frederik Eaton] Added useful aliases to aliases.conf
* [Giuseppe Passino] Optimised maximum-residual BP by using a reversed ordered
  set instead of the linear search (which can yield enormous speedups - a
  factor 500 has been measured on a binary Ising grid with 128x128 variables!)
* Added debug assertions to Var which check for inconsistent dimensions of
  variables with the same labels
* toc() now returns POSIX system time with maximum accuracy of microseconds
* Exception objects now remember their error code
* Examples:
  - Moved example.cpp to examples/
  - Added examples/example_bipgraph.cpp
  - Added examples/example_varset.cpp
  - Added examples/example_sprinkler.cpp
  - Added examples/example_permute.cpp
  - Added python and octave ports for examples/example_sprinkler.cpp

Build system:
* Improved Makefile:
  - Merged Makefile.win and Makefile.shared into Makefile
  - Macros DAI_VERSION and DAI_DATE have been introduced,
    in order to store this information in a central place
  - Introduced CCNODEBUGFLAGS in Makefile
  - Switched Makefile.win to GNU Make syntax
  - [Frederik Eaton] Added TAGS, lib targets to Makefile
* Compatibility:
  - [Peter Gober] libDAI can now be built on Cygwin
  - [Dan Preston] libDAI can now be built on Mac OS X
  - Changed regression test so that it also works under Windows

Interface changes (the old interface is marked obsolete and will be removed in the next release):
* Var:
  - Variable labels are now nonnegative (of type size_t)
* VarSet:
  - Replaced calcState() by non-member calcLinearState()
  - Replaced calcStates() by non-member calcState()
* Permute:
  - Renamed convert_linear_index into convertLinearIndex
* TProb<>:
  - Replaced log0() by log(true)
  - Replaced takeLog0() by takeLog(true)
  - Removed hasNonPositives()
  - Renamed minVal() to min()
  - Renamed maxVal() to max()
  - Renamed totalSum() to sum()
* TFactor<>:
  - Replaced log0() by TFactor<T>::log(true)
  - Removed divided_by, use operator/ instead
  - Removed divide, use operator/= instead
  - Removed partSum(const VarSet&), use marginal(const VarSet&,false) instead
  - Renamed minVal() to min()
  - Renamed maxVal() to max()
  - Renamed totalSum() to sum()
* FactorGraph:
  - Changed clamp and clamp interfaces (the variable to be
    clamped is now indicated by its index, not as a Var)
* RegionGraph:
  - Renamed Check_Counting_Numbers into checkCountingNumbers
  - Renamed Calc_Counting_Numbers into calcCountingNumbers
* Miscellaneous:
  - Renamed Treewidth(const FactorGraph &) into boundTreewidth(const FactorGraph &)
  - Replaced UEdgeVec by Graph
  - Replaced DEdgeVec by new RootedTree class
  - Moved functionality of GrowRootedTree() into constructor of RootedTree
  - Merged calcPairBeliefsNew() into calcPairBeliefs()
  - Removed calcMarginal2ndO()
  - Renamed smallSet<T> to SmallSet<T>
  - Removed class Diffs
  - [Frederik Eaton] Added backwards compatibility layer for edge interface to
    BipartiteGraph and FactorGraph (which will be obsoleted soon)

Bug fixes:
* Fixed reversal of min and max in 
  TFactor<T> min( const TFactor<T> &, const TFactor<T> & )
  TFactor<T> max( const TFactor<T> &, const TFactor<T> & )
* [Sebastian Nowozin] Fixed memory leak in MEX file dai
* [Frederik Eaton] In PropertySet::getStringAs(), check for typeid(ValueType) 
  before typeid(std::string) (this fixes a strange bug for empty string property)
* Added work-around for bug in Boost Graph Library
* Fixed bug in MaxSpanningTree (it wrongly assumed that the tree was not empty).
* Fixed bug in calcMarginal and calcPairBeliefs where states with zero probability 
  mass were clamped, leading to NaNs or assertion errors (thanks to Dan Preston 
  for reporting this)


libDAI-0.2.2 (2008-09-30)
-------------------------

New features:
* Approximate inference methods now report the number of iterations needed.
* Added damping to various algorithms to improve convergence properties.
* Added more features to utils/createfg for creating factor graphs.
* Added ExactInf class for brute force exact inference.
* [Giuseppe Pasino] Added "logdomain" property to BP, a boolean that controls
  whether calculations are done in the log-domain or in the linear domain;
  doing calculations in the log-domain may help if the numerical range
  of a double is too small.
* [Claudio Lima] Added Max-Product functionality to BP.
* Improved documentation.

Improved architecture:
* Added Exceptions framework.
* Pervasive change of BipartiteGraph implementation (based on an idea by
  Giuseppe Passino). BipartiteGraph no longer stores the node properties
  (former _V1 and _V2), nor does it store a dense adjacency matrix anymore,
  nor an edge list. Instead, it stores the graph structure as lists of
  neighboring nodes. This yields a significant memory/speed improvement for
  large factor graphs, and is more elegant as well. Iterating over neighbors is
  made easy by using boost::foreach.
* Added conditional compilation of inference methods.
* VarSet is now implemented using a std::vector<Var> instead of a
  std::set<Var>, which yields a significant speed improvement. Furthermore,
  the implementation has been generalized, resulting in the small_set<T> class
  which can be used to represent sets of small cardinality; VarSet is the
  specialization with T = Var.
* Improved ClusterGraph implementation, yielding significant speedups
  for the JunctionTree algorithm on large factorgraphs.

Code cleanup:
* Moved everything into namespace "dai".
* Renamed DEBUG to DAI_DEBUG to avoid conflicts.
* Replaced ENUM2,ENUM3,ENUM4,ENUM5,ENUM6 by single DAI_ENUM macro.
* Removed utils/remove_short_loops and matlab/remove_short_loops.
* Replaced sub_nb class in mr.h by boost::dynamic_bitset.
* Improved index.h:
  - Renamed Index -> IndexFor
  - Added some .reserve()'s to IndexFor methods which yields a
    25% speedup of testregression
  - Replaced multind by Permute
  - Added MultiFor
  - Added State
* New funcstionality of factor.h.
* Moved Properties and MaxDiff frameworks from InfAlg to each individual
  inference algorithm, because the Properties framework was not as
  convenient as I hoped, and not every inference algorithm needs a maxdiff
  variable. Also, replaced some FactorGraph functionality in InfAlg by a
  function that returns the FactorGraph. The result is cleaner (less
  entangled) code.
* Removed x2x.
* Replaced Complex with real numbers (negative potentials are just too rare
  to warrant the additional "complexity" :)).

Miscellaneous improvements:
* Now compiles also with MS Visual C++ (thanks to Jiuxiang Hu) and with
  GCC under cygwin.
* Contributions by Peter Gober:
  - Renamed variable _N in mr.* for compatibility with g++ under cygwin.
* Misc contributions by Giuseppe Passino:
  - removed "using namespace std;" from header files - bad practice;
  - moved header files in include/dai and sources in src;
  - changed #ifndefs to GNU style;
  - added extra warning checks (-W -Wextra) and fixed resulting warnings;
  - dai::TProb:
    o removed copy constructor and assignment operators (redundant);
    o implementation of some methods via STL algorithms;
    o added methods takeExp, takeLog, takeLog0 for transformation in-place;
    o explicit constructor (prevents implicit conversion from size_t to TProb);
    o added operator+,+=,-,-=, with argument T (for calculations in log-scale);
* Misc contributions by Christian Wojek:
  - New FactorGraph constructor that constructs from given ranges of factors
    and variables;
  - Optimization of FactorGraph constructors using tr1::unordered_map.
* FactorGraph constructors no longer check for short loops (huge speed
  increase for large factor graphs), nor for negative entries. Also, the
  normtype is now Prob::NORMPROB by default.
* Improved MaxSpanningTreePrims algorithm (uses boost::graph).

Interface changes:
* VarSet::
  - VarSet::stateSpace() -> nrStates(const VarSet &)
  - VarSet( const std::set<Var> ) -> VarSet( begin, end, sizeHint=0 )
  - VarSet( const std::vector<Var> ) -> VarSet( begin, end, sizeHint=0 )
  - removed bool operator||
  - operator&&(const VarSet&) -> intersects(const VarSet&)
  - operator&&(const Var&) -> contains(const Var&)
* FactorGraph::
  - delta(const Var &) -> delta(size_t)
  - Delta(const Var &) -> Delta(size_t)
  - makeCavity(const Var &) -> makeCavity(size_t)
  - vars() -> vars
  - factors() -> factors
  - removed MakeFactorCavity(size_t)
  - removed ExactMarginal(const VarSet &)
  - removed ExactlogZ()
  - removed updatedFactor(size_t)
  - removed _normtype and NormType()
  - removed hasShortLoops(...) and removeShortLoops(...)
  - WriteToDotFile(const char *filename) -> printDot( std::ostream& os )
  - undoProb(size_t) -> restoreFactor(size_t)
  - saveProb(size_t) -> backupFactor(size_t)
  - undoProbs(const VarSet &) -> restoreFactors(const VarSet &)
  - saveProbs(const VarSet &) -> backupFactors(const VarSet &)
  - ReadFromFile(const char*) returns void (throws on error)
  - WriteToFile(const char*) returns void (throws on error)
  - removed hasNegatives()
* RegionGraph::
  - nr_ORs() -> nrORs()
  - nr_IRs() -> nrIRs()
  - ORs() -> ORs
  - IRs() -> IRs
* *::Regenerate() -> *::construct()
* Renamed Index -> IndexFor
* Diffs:
  - max() -> maxDiff()
  - max_size() -> maxSize()
* Prob::max() -> Prob::maxVal()
* Factor::
  - max() -> maxVal()
  - part_sum() -> partSum()
* toc() in util.h now returns seconds as a double
* VarSet::operator&&
* Properties -> PropertySet


libDAI-0.2.1 (2008-05-26)
-------------------------

Bugfix release.
* added missing cstdio header in util.h
* fixed Properties in MR_CLAMPING_* and MR_EXACT_*
* added description of the factor graph fileformat
* improved Makefile


libDAI-0.2.0 (2006-11-30)
-------------------------

First public release.


0.1.5 (2006-11-30)
------------------

Regressions

- tests/testlcbp and tests/testlcbp are broken.
- EXACT method does not work anymore.
- The Properties framework gives a speed penalty because of the lookup
  costs involved; inner loops should be optimized.

General framework

- DAIAlg is now a template class; typedefs for DAIAlg<FactorGraph> and for
  DAIAlg<RegionGraph> are provided. In this way, we do not have to write "wrapper"
  functions to forward functionality from either FactorGraph or RegionGraph
  to DAIAlg. Functionality like clamping can be implemented in FactorGraph
  and in RegionGraph and no explicit interface is needed in descendants.
- New abstract base class InfAlg added, representing an inference algorithm,
  from which DAIAlg<T> inherits. This solves the incompatibility problems of
  DAIAlg<T> for different T (e.g. DAIAlg<FactorGraph> was incompatible with
  DAIAlg<RegionGraph>). More work is required to reduce code duplication
  (make FactorGraph part of InfAlg).
- Added generic interface (nrVars(), Vars(), nrFactors(), factor(size_t),
  beliefs(), belief(VarSet &), ...) to InfAlg and descendants.
- Added a saveProbs/undoProbs interface to InfAlg and descendants that enables
  one to save a few factors, modify them (e.g. clamp them), and then restore them
  to their old values. Undo should also init the corresponding messages / beliefs.
  This can be used if a given factor graph repeatedly needs to be clamped in
  different ways and an approximation method is run for each clamping; using the
  saveProbs/undoProbs can give a significant speed increase.
- Switched to a general Properties framework that handles the parameters of
  all inference methods in a uniform manner. The Properties class is a map of
  several properties in boost::any objects, indexed by their names (strings).
  It can read from a stream and write to a stream. It is recursive, in the sense
  that a Properties object can hold a variable of type Properties as well.
- Added a generic way of constructing inference algorithms from a factor graph,
  name and properties object. Added the newInfAlg function which constructs
  the requested object. This is used by LCBP, the Matlab interface and the
  command line (test) interface.
- Added a generic enum framework for enum parameters. Although implemented as a
  hack, it is quite useful in that it drastically simplifies and reduces the
  amount of code for handling enum parameters.
- Provided generic functions for calculating marginals in different ways that
  work for all approximate inference methods.

Bugfixes

- Fixed GBP free energy.
- Fixed bug in junctiontree (it didn't init the _vars variable).
- Corrected two bugs in operator&& and operator|| in VarSet (they returned
  the logical NOT of what they should return).
- Fixed bug in RegionGraph::RecomputeOR(s).
- Fixed bug in utils/create_dreg_fg:
  graph structure was not random for given parameters (forgot to call srand()).
- TreeEP bug workaround: use the complete junction tree instead of a subtree.
- Fixed bug in JTree::HUGIN() and JTree:ShaferShenoy() in case of junction tree
  that consists of one outer region only.
- Fixed INIT bug in LCBP2::UpdatePancake().
- Fixed MaxDiffs flow (except for MR).

New functionality

- HAK supports several default cluster choices:
  minimal (only factors)
  delta   (Markov blankets)
  loop    (all loops consisting of loops consisting of <loopdepth> or less variables)
  Only the maximal clusters are used as outer clusters.
- Implemented TreeEP. It generalizes the heuristic method described in the
  Minka & Qi paper for obtaining a tree with the most relevant interactions to
  higher order interactions. Almost all optimizations described in the Minka & Qi
  paper are used, except that evidence is passed over the whole tree instead of
  relevant subsets (the latter is almost implemented but buggy). Also added
  alternative (worst-case) algorithm that uses a maximum spanning tree on the
  weighted graph where the weight between neighbours i and j is given by
  N(psi,i,j), where psi is the product of all the factors involving both i and j
  (which is an upper bound on the effective interaction between i and j).
- Implemented MR (MontanariRizzo) based on Bastian's code, but extended it
  to be able to handle connectivities larger than 3 (in principle, up to 32).
  It supports different initialization methods (the original RESPPROP,
  the CLAMPING method and EXACT which uses JTree) and different update methods
  (FULL and LINEAR).
- Implemented LCBP2, an analogon of LCBP which represents pancakes as little
  networks and uses some approximate inference method on them for calculating
  marginals.
- Now there are several LCBP variants (LCBP, LCBPI, LCBPJ, LCBPK, LCBPL);
  LCBPJ works only for pairwise, LCBPK is LCBP improved for higher order
  interactions and LCBPL is LCBPI improved for higher-order interactions.
- Wrote one single program utils/createfg for creating various types of
  random factor graphs.
- Wrote utility to visualize factor graphs using graphviz.
  (it uses the BOOST Program Options library)
- Added fginfo utility that displays some info about a .fg file.
- Implemented Factor::strength function that calculates the potential strength
  N(psi,i,j) between variables i and j as described in cs.IT:0504030
- Wrote a general MatLab interface matlab/dai (similar to tests/test);
  this unified the matlab functions dai, dai_bp, dai_mf, dai_jt, dai_tep, dai_cvm.
- Added MATLAB routine that returns contraction matrix A for BP convergence analysis.
- Implemented a MATLAB interface ai_potstrength for Factor::strength
- Added Martijn's x2x

Improvements of existing code

- Reimplemented RegionGraph and descendants: a RegionGraph ISA FactorGraph
  and also a BipartiteGraph<FRegion,Region>. It now also keeps a map that
  associates outer region indices to factor indices (no powers yet, this
  is deemed superfluous) and provides functions to recompute (some of) the
  outer regions from the factors.
- InfAlg descendants run() methods now stop immediately and return NAN in case
  they detect NANs. Only BP does not do NAN checking for performance reasons.
- LCBP now works with factors containing zeroes (by defining x/0 = 0).
- HAK, GBP and DoubleLoop now conform to the standards for verbose reporting,
  timing and convergence criteria.
- Implemented logZ() for JTree. It does the calculation during message-passing.
- Marginal2ndO now optionally divides by the single node beliefs (to the power n-2);
  hopefully this will give more accurate approximations.
- Marginal and Marginal2ndO (optionally) use the new saveProbs/undoProbs functionality
  for a faster way of calculating marginals, which does not require a call to init()
  nor cloning the whole object for each clamping. This leads to a significant speedup.
- LCBP (and LCBP2) now have complete flexibility in the specification of the
  inner method, i.e. the method used to generate the initial cavity approximations.
  One can pass two strings, a name and a properties string, and LCBP simply invokes
  newInfAlg to construct the corresponding inference algorithm and uses the generic
  marginal functions to approximate cavity marginals.
- Replaced the global "method" variable by local properties and removed ai.h
- Added some methods to Factor (operators *, *=, /, /= with doubles as
  second argument, operators -, +=, -= with other Factors as second
  arguments, randomize(), RemoveFirstOrderInteractions) and similar
  operations to Prob
- Moving towards boost::program_options for handling command line arguments
  (tests/test is done).
- Renamed some FactorGraph methods:
  nr_vars       -> nrVars
  nr_factors    -> nrFactors
  varind        -> findVar
  factorind     -> findFactor
  makeFacCavity -> makeFactorCavity
- LCBP_SEQMAXRES has been removed because it did strange things.
- Implemented RandomDRegularGraph
- Implemented JTree::calcMarginal for marginals that are not confined
  within one cluster (using cut-set conditioning).
- Added isConnected() method to FactorGraph (some methods do not work with
  disconnected factor graphs).
- Pair beliefs are now calculated in a symmetrical way by calcPairBeliefs
- Removed single node interaction "correction" code from clamping methods
- Removed calcCavityDist and calcCavityDist2ndO
- No longer depends on GSL.
- Increased portability by combining platform dependant utility functions
  in util.{h,cpp}.
- Wrote *.m files providing help

Testing framework

- Made a new and significantly improved testing framework that provides most
  functionality from the command line.
- The basis is provided by tests/test, which uses the newInfAlg functionality
  and enables the user to easily compare from the command line different
  inference methods on a given factorgraph. All parameters can be specified.
  Output consists of CPU time, average and maximum single variable marginal
  errors, relative logZ error and MaxDiff().
- tests/aliases.conf contains aliases for standard combinations of methods
  and their options (which can be used in tests/test).
- tests/large contains several bash/python scripts that create random factor
  graphs, compare several approximate inference algorithms (using tests/test) and
  allow for easy visualization of the results using PyX.
- Added several .fg files for test purposes to /tests (e.g. two ALARM versions
  alarm.fg and alarm_bnt.fg; testfast.fg, a 4x4 periodic Ising grid for
  regression testing).
- Added a regression test to the Makefile which is included in the standard
  target.  It compares all inference methods on tests/testfast.fg with the
  results stored in tests/testfast.out

Miscellaneous

- Expanded all tabs to spaces (":set tabstop 4\n:set expandtab\n:retab" in vim)
- Experimental MATLAB code added for StarEP approximation on cavity
- Renamed project to libDAI and changed directory name accordingly.
- Renamed JunctionTree to JTree.
- Fixed licensing (now it's officially GPL).
- Improved README


revision 252
------------

Functionality
- Added RegionGraph, GBP, CVM and HAK (double-loop).
- Added JunctionTree (with two update algorithms, HUGIN and Shafer-Shenoy), which is a
  RegionGraph.
- NormType is now chosen automatically (in case of negative factors, Prob::NORMLINF is used,
  otherwise the default Prob::NORMPROB is used). Also, in case of negative factors, the
  RegionGraph constructors assign each Factor to a unique outer region instead of dividing
  it over all subsuming outer regions. See README for when negative factors are known to work
  and when not.
- FactorGraph::FactorGraph(const vector<Factor>) only gives a warning in case of short loops,
  it does not automatically merge factors anymore.
- Removed BP_SEQMAXRESNOCLEAR (all cavity initialization methods now are implicitly NOCLEAR)
- Added MATLAB interface functions ai_readfg, ai_removeshortloops and ai_bp
- Added LCBP-III type that should be equivalent to LCBP-II, but can handle zeroes
  in potentials. Note that it is significantly slower than LCBP-II (and has to be reimplemented
  such that it does not store the complete pancakes, but represents them as little factor graphs).

Implementation / code
- Made a seperate type WeightedGraph, which until now only implements Prim's
  maximal spanning tree algorithm and is only used by the junction tree code. It might
  be good to make it a class somewhere in the future and extend it's interface.
- Made a seperate class ClusterGraph, which is only used by the junction tree
  code. It's main purpose is a graph-theoretical variable elimination algorithm.
- Implemented the heuristic "minimum-new-edges-in-clique-graph" for variable elimination.
- Massive code cleanup, moving towards "generic" programming style, using
  multiple inheritance and polymorphism.
  o BP, LCBP, MF, HAK and JunctionTree now inherit from a common DAIAlg class
  o Made generic functions Marginal, Marginal2ndO, calcCavityDist, calcCavityDist2ndO, clamp
    that can be used by FactorGraph-based DAIAlgs.
  o Created TProb<T> class, which stores a probability vector (without the accompanying indexing
    and VarSet) and provides functionality for it (which is used by TFactor<T>).
  o Rewrote the VarSet class. It now caches its statespace(). It now privately inherits from set<Var>.
    I had to overload the insert methods of set<Var> so that they calculate the new statespace.
  o Rewrote the TFactor class. The TFactor class now HAS a TProb and HAS a VarSet.
- Rewrote BP to use the new TProb<T> interface. Performance of BP improved up to a factor 6 by:
  o using Prob's instead of Factor's;
  o splitting the multiplication of the messages into two parts (thanks to Vicenc!);
  o optimizing the calculation of the beliefs (only the message calculations were optimized till now).
  o replacing FactorGraph::_nb1 and _nb2 (which were set<size_t>) by vector<size_t>
- LCBP now seperately stores cavitydists and pancakes. Added InitPancakes() method
  that takes the cavitydists and multiplies them with the relevant factors. This
  resulted in an API change in AI which now accepts and returns initial cavitydists
  instead of initial pancakes.

Minor changes
- Started writing DoxyGen documentation
- Renamed lcptab2fg.m matlab/ai_writefg.m
- Moved all matlab stuff to matlab/
- More detailed reporting (also reports clocks used).
- Marginal and Marginal2ndO now use *differences* in logZ to avoid NaNs.
- Improved testing suite.
- Removed logreal support.
- FactorGraph now also supports input streams and ignores comment lines in .fg files.
- Added tests/create_full_fg.cpp and tests/create_ising_fg.cpp which create
  full and periodic 2D Ising networks according to some command line parameters.
- Now logZ really returns logZ instead of -logZ.
- Added FactorGraph::WriteToDotFile


0.1.4 (2006-04-13)
------------------
- Added file IO routines to read and write factorgraphs.
- Added L-infinity normalization for use with (partially) negative factors.
- Renamed BetheF, MFF to logZ, which now use complex numbers to be able to
handle (partially) negative factors.
- Added test suite.
- All probabilities are now represented using double instead of LogReal<double>.
- Combined Alg and Alg3 into LCBP. Several update schemes possible.
- Combined several variants of BP into doBP. Several update schemes possible.
Now uses precalculated indices for optimization.
- Renamed Node -> Var and Potential -> Factor.
- Extensive code cleanup. More use of OO techniques. Changed API.
- MaxIter now means maximum number of passes (corresponding to number of
_parallel_ updates).
- MaxDiff now means the maximum L-infinity distance between the updated and
original single variable beliefs, for all AI methods.
- Implemented RBP which converges faster than BP for difficult problems.
- Now uses method parameter which is a bitmask combining outmethod and inmethod
(see ai.h).


0.1.3   (2006-03-22)
--------------------
- All AI methods now return maxdiff
- ai.cpp:
    o Now returns maxdiffinner and maxdiffouter
    o New BP2ndO innermethod (estimate only 2nd order cavity interactions)
    o New InitCav outermethod (only create initial cavity distributions)
- bp.cpp:
    o New CavityDist2ndO which estimates 2nd order cavity interactions
- Makefile:
    o Bugfix: removed dependencies on algwim.*


0.1.2   (2006-02-28)
--------------------
- Cleaned up alg.cpp (removed Alg2 and its corresponding data structures).
- Added the possibility to provide initial cavity distributions as an input
argument to ai (not much error checking is done, so be careful).
- Potentials2mx now correctly sets the dimensions of the P field (i.e. for
the output arguments Q, Q0 of ai).
- Removed algwim.* since it does not work.


0.1.1   (2006-02-28)
--------------------
- The constructors of (Log)FactorGraph and LogFactorGraph from a
vector<(Log)Potential> now merge potentials to prevent short loops (of length
4) in the factor graph. These are used in ai to construct the factor graphs
from the psi argument. If compiled with DEBUG defined, the method calc_nb()
of BipGraph checks for the existence of short loops.
- Changed calling syntax of ai (now the actual syntax *does* correspond to its
description in the help).
- ai does not hook cout anymore (which caused weird segfaults).
- Fixed a bug in an assert statement in the matlab interface code in ai.cpp.
- Removed network.* since it is not useful.


0.1.0   (2006-02-28)
--------------------
First version worthy a version number.<|MERGE_RESOLUTION|>--- conflicted
+++ resolved
@@ -1,4 +1,6 @@
-<<<<<<< HEAD
+git sparse
+----------
+
 * Redefined Prob as TProbSpV<Real> and Factor as TFactorSpV<Real>
 * [Vicenç Gomez] Added classes TProbSpV<T> and TFactorSp<T> for
   sparse factors, implemented as a vector<pair<size_t,T> >
@@ -8,33 +10,11 @@
 * Replaced T& TFactor<T>::operator[] by TFactor<T>::set()
 * Replaced constructor
     TFactor<T>::TFactor( const VarSet& vars, TIterator begin )
-  by two constructors
+  by 
     TFactor<T>::TFactor( const VarSet& vars, const T* p )
-    TFactor<T>::TFactor( const VarSet& vars, const std::vector<S> &x )
-* Fixed bugs (min and max were reversed) in
-  TFactor<T> min( const TFactor<T> &, const TFactor<T> & )
-  TFactor<T> max( const TFactor<T> &, const TFactor<T> & )
-* Renamed RegionGraph::Check_Counting_Numbers into
-  RegionGraph::checkCountingNumbers
-  (and provided an alias for backwards compatibility)
-* Renamed RegionGraph::Calc_Counting_Numbers into
-  RegionGraph::calcCountingNumbers
-  (and provided an alias for backwards compatibility)
-* Renamed Permute::convert_linear_index into Permute::convertLinearIndex
-  (and provided an alias for backwards compatibility)
-* Added examples/example_permute.cpp
-* Added TProb<T>::divided_by(const TProb<T>&) const
-* Fixed bug in BipartiteGraph::eraseEdge()
-* Added python and octave ports for examples/example_sprinkler.cpp
-* [Patrick Pletscher] Added SWIG wrapper code for python and octave
-* Added init parameter to HAK/GBP to allow for random initialization
-* Replaced the standard assert() macro by DAI_ASSERT, which throws a
-  dai::Exception and is even active if NDEBUG is defined
-* Added a constructor TProb<T>::TProb<T>( const std::vector<S> &v )
-* Introduced CCNODEBUGFLAGS in Makefile
-=======
-git HEAD
---------
+
+git master
+----------
 
 * Removed deprecated functionality
 * Updated ChangeLog for libDAI-0.2.4 (forgot a few entries)
@@ -120,7 +100,6 @@
 * [Frederik Eaton] Added approximate inference method "Gibbs sampling"
 
 Code cleanup:
->>>>>>> 0280dc45
 * Updated copyright headers
 * Cleaned up error handling by introducing the DAI_THROWE macro
 * Introduced DAI_DEBASSERT macro to abbreviate a common pattern
