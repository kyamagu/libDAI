# This file is part of libDAI - http://www.libdai.org/
#
# libDAI is licensed under the terms of the GNU General Public License version
# 2, or (at your option) any later version. libDAI is distributed without any
# warranty. See the file COPYING for more details.
#
# Copyright (C) 2009  Joris Mooij  [joris dot mooij at libdai dot org]


# This template contains configurations for compiling libDAI with Visual C++
# under Windows (and GNU Make)
#
# To use it, simply copy this file to 'Makefile.conf' and adapt 'Makefile.conf'
# to your local setup
#
# A boolean variable VAR can be set to true ("VAR=true") or to false ("VAR=")


# COMPILATION AND BUILD FLAGS
# Enable/disable various approximate inference methods
WITH_BP=true
WITH_MF=true
WITH_HAK=true
WITH_LC=true
WITH_TREEEP=true
WITH_JTREE=true
WITH_MR=true
WITH_GIBBS=true
WITH_CBP=true
# Build doxygen documentation?
WITH_DOC=
# Build with debug info?
DEBUG=true
# Build matlab interface?
WITH_MATLAB=
# MatLab version 7.3 (R2006b) or newer?
NEW_MATLAB=true

# OPERATING SYSTEM
# Choose OS from {LINUX, WINDOWS, CYGWIN, MACOSX}
OS=WINDOWS

# FILE EXTENSIONS
# Static library
LE=.lib
# Object file
OE=.obj
# Binary executable
EE=.exe
# MatLab compiled MEX file
ME=.mexglx

# COMPILER
# Compile using Visual C++ Compiler
CC=cl
# Output filename option of the compiler
CCO=/Fe
# Flags for the C++ compiler
CCFLAGS=/EHsc -DWINDOWS
# Flags to add in debugging mode (if DEBUG=true)
CCDEBUGFLAGS=/Ox /Zi -DDAI_DEBUG
# Flags to add in non-debugging mode (if DEBUG=false)
CCNODEBUGFLAGS=/Ox
# Standard include directories
CCINC=/Iinclude /IC:\boost_1_36_0

# LINKER
# Standard libraries to include
LIBS=/link $(LIB)/libdai$(LE)
# For linking with the BOOST Program Options library
BOOSTLIBS=/LIBPATH:C:\boost_1_36_0\stage\lib
# Additional library search paths for linker
# (For some reason, we have to add the VC library path, although it is in the environment)
CCLIB=/LIBPATH:"C:\Program Files\Microsoft Visual Studio 9.0\VC\ATLMFC\LIB" /LIBPATH:"C:\Program Files\Microsoft Visual Studio 9.0\VC\LIB" /LIBPATH:"C:\Program Files\Microsoft SDKs\Windows\v6.0A\lib"

# MATLAB
# Replace the following by the directory where MatLab has been installed
MATLABDIR=c:\matlab
# The following should resolve to the MatLab mex compile command
<<<<<<< HEAD
MEX=$(MATLABDIR)\bin\mex
=======
MEX=$(MATLABDIR)\bin\mex
# Specify the same C++ compiler and flags to mex
MEXFLAGS=CXX\#$(CC) CXXFLAGS\#"$(CCFLAGS)"

# SWIG PYTHON INTERFACE
# The following should resolve to the SWIG command
SWIG=swig -classic
# Location of Python header files
INCLUDE_PYTHON=C:\python2.5
# Location of Boost C++ library header files
INCLUDE_BOOST=C:\boost_1_36_0
>>>>>>> 8419aac1
<|MERGE_RESOLUTION|>--- conflicted
+++ resolved
@@ -77,9 +77,6 @@
 # Replace the following by the directory where MatLab has been installed
 MATLABDIR=c:\matlab
 # The following should resolve to the MatLab mex compile command
-<<<<<<< HEAD
-MEX=$(MATLABDIR)\bin\mex
-=======
 MEX=$(MATLABDIR)\bin\mex
 # Specify the same C++ compiler and flags to mex
 MEXFLAGS=CXX\#$(CC) CXXFLAGS\#"$(CCFLAGS)"
@@ -90,5 +87,4 @@
 # Location of Python header files
 INCLUDE_PYTHON=C:\python2.5
 # Location of Boost C++ library header files
-INCLUDE_BOOST=C:\boost_1_36_0
->>>>>>> 8419aac1
+INCLUDE_BOOST=C:\boost_1_36_0