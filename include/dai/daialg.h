/*  Copyright (C) 2006-2008  Joris Mooij  [joris dot mooij at tuebingen dot mpg dot de]
    Radboud University Nijmegen, The Netherlands /
    Max Planck Institute for Biological Cybernetics, Germany

    This file is part of libDAI.

    libDAI is free software; you can redistribute it and/or modify
    it under the terms of the GNU General Public License as published by
    the Free Software Foundation; either version 2 of the License, or
    (at your option) any later version.

    libDAI is distributed in the hope that it will be useful,
    but WITHOUT ANY WARRANTY; without even the implied warranty of
    MERCHANTABILITY or FITNESS FOR A PARTICULAR PURPOSE.  See the
    GNU General Public License for more details.

    You should have received a copy of the GNU General Public License
    along with libDAI; if not, write to the Free Software
    Foundation, Inc., 51 Franklin St, Fifth Floor, Boston, MA  02110-1301  USA
*/


/// \file
/// \brief Defines abstract base class InfAlg, its descendants DAIAlg<T>, the specializations DAIAlgFG and DAIAlgRG and some generic inference methods.
/// \todo Improve documentation


#ifndef __defined_libdai_daialg_h
#define __defined_libdai_daialg_h


#include <string>
#include <iostream>
#include <vector>
#include <dai/factorgraph.h>
#include <dai/regiongraph.h>


namespace dai {


/// InfAlg is an abstract base class, defining the common interface of all inference algorithms in libDAI.
/** \todo General marginalization functions like calcMarginal now copy a complete InfAlg object. Instead, 
 *  it would make more sense that they construct a new object without copying the FactorGraph or RegionGraph. 
 *  Or they can simply be made methods of the general InfAlg class.
 *  \idea Use a PropertySet as output of an InfAlg, instead of functions like maxDiff() and Iterations().
 */
class InfAlg {
    public:
        /// Virtual desctructor (needed because this class contains virtual functions)
        virtual ~InfAlg() {}

    public:
        /// Returns a pointer to a new, cloned copy of *this (i.e., virtual copy constructor)
        virtual InfAlg* clone() const = 0;

<<<<<<< HEAD
=======
        /// Returns a pointer to a newly constructed object *this (i.e., virtual default constructor)
        virtual InfAlg* create() const { DAI_THROW(NOT_IMPLEMENTED); }
        
>>>>>>> 641637a9
        /// Identifies itself for logging purposes
        virtual std::string identify() const = 0;

        /// Returns the "belief" (i.e., approximate marginal probability distribution) of a variable
        virtual Factor belief( const Var &n ) const = 0;

        /// Returns the "belief" (i.e., approximate marginal probability distribution) of a set of variables
        virtual Factor belief( const VarSet &n ) const = 0;

        /// Returns marginal for a variable.
        /** Sometimes preferred to belief() for performance reasons.
          * Faster implementations exist in e.g. BP.
          */
        virtual Factor beliefV( size_t i ) const { return belief( fg().var(i) ); }

        /// Returns marginal for a factor.
        /** Sometimes preferred to belief() for performance reasons.
          * Faster implementations exist in e.g. BP.
          */
        virtual Factor beliefF( size_t I ) const { return belief( fg().factor(I).vars() ); }

        /// Returns all "beliefs" (i.e., approximate marginal probability distribution) calculated by the algorithm
        virtual std::vector<Factor> beliefs() const = 0;

        /// Returns the logarithm of the (approximated) partition sum (normalizing constant of the factor graph)
        virtual Real logZ() const = 0;

        /// Initializes all data structures of the approximate inference algorithm
        /** This method should be called at least once before run() is called
         */
        virtual void init() = 0;

        /// Initializes all data structures corresponding to some set of variables
        /** This method can be used to do a partial initialization after a part of the factor graph has changed.
         *  Instead of initializing all data structures, it only initializes those involving the variables in ns.
         */
        virtual void init( const VarSet &ns ) = 0;

        /// Runs the approximate inference algorithm
        /*  Before run() is called the first time, init() should be called.
         *  If run() returns successfully, the results can be queried using the methods belief(), beliefs() and logZ().
         */
        virtual double run() = 0;

        /// Clamp variable n to value i (i.e. multiply with a Kronecker delta \f$\delta_{x_n, i}\f$)
        virtual void clamp( const Var & n, size_t i, bool backup = false ) = 0;

        /// Set all factors interacting with var(i) to 1
        virtual void makeCavity( size_t i, bool backup = false ) = 0;

        /// Return maximum difference between single node beliefs in the last pass
        /// \throw Exception if not implemented/supported
        virtual double maxDiff() const = 0;

        /// Return number of passes over the factorgraph
        /// \throw Exception if not implemented/supported
        virtual size_t Iterations() const = 0;


        /// Get reference to underlying FactorGraph
        virtual FactorGraph &fg() = 0;

        /// Get const reference to underlying FactorGraph
        virtual const FactorGraph &fg() const = 0;

        /// Save factor I
        virtual void backupFactor( size_t I ) = 0;
        /// Save Factors involving ns
        virtual void backupFactors( const VarSet &ns ) = 0;

        /// Restore factor I
        virtual void restoreFactor( size_t I ) = 0;
        /// Restore Factors involving ns
        virtual void restoreFactors( const VarSet &ns ) = 0;
};


/// Combines an InfAlg and a graphical model, e.g., a FactorGraph or RegionGraph
/** \tparam GRM Should be castable to FactorGraph
 *  \todo A DAIAlg should not inherit from a FactorGraph or RegionGraph, but should
 *  store a reference to the graphical model object. This prevents needless copying 
 *  of (possibly large) data structures. Disadvantage: the caller must not change 
 *  the graphical model between calls to the inference algorithm (maybe a smart_ptr 
 *  or some locking mechanism would help here?). 
 */
template <class GRM>
class DAIAlg : public InfAlg, public GRM {
    public:
        /// Default constructor
        DAIAlg() : InfAlg(), GRM() {}
        
        /// Construct from GRM 
        DAIAlg( const GRM &grm ) : InfAlg(), GRM(grm) {}

        /// Save factor I
        void backupFactor( size_t I ) { GRM::backupFactor( I ); }
        /// Save Factors involving ns
        void backupFactors( const VarSet &ns ) { GRM::backupFactors( ns ); }

        /// Restore factor I
        void restoreFactor( size_t I ) { GRM::restoreFactor( I ); }
        /// Restore Factors involving ns
        void restoreFactors( const VarSet &ns ) { GRM::restoreFactors( ns ); }

        /// Clamp variable n to value i (i.e. multiply with a Kronecker delta \f$\delta_{x_n, i}\f$)
        void clamp( const Var & n, size_t i, bool backup = false ) { GRM::clamp( n, i, backup ); }

        /// Set all factors interacting with var(i) to 1
        void makeCavity( size_t i, bool backup = false ) { GRM::makeCavity( i, backup ); }

        /// Get reference to underlying FactorGraph
        FactorGraph &fg() { return (FactorGraph &)(*this); }

        /// Get const reference to underlying FactorGraph
        const FactorGraph &fg() const { return (const FactorGraph &)(*this); }
};


/// Base class for inference algorithms that operate on a FactorGraph
typedef DAIAlg<FactorGraph> DAIAlgFG;

/// Base class for inference algorithms that operate on a RegionGraph
typedef DAIAlg<RegionGraph> DAIAlgRG;


Factor calcMarginal( const InfAlg & obj, const VarSet & ns, bool reInit );
std::vector<Factor> calcPairBeliefs( const InfAlg & obj, const VarSet& ns, bool reInit );
std::vector<Factor> calcPairBeliefsNew( const InfAlg & obj, const VarSet& ns, bool reInit );
Factor calcMarginal2ndO( const InfAlg & obj, const VarSet& ns, bool reInit );


} // end of namespace dai


#endif<|MERGE_RESOLUTION|>--- conflicted
+++ resolved
@@ -54,12 +54,6 @@
         /// Returns a pointer to a new, cloned copy of *this (i.e., virtual copy constructor)
         virtual InfAlg* clone() const = 0;
 
-<<<<<<< HEAD
-=======
-        /// Returns a pointer to a newly constructed object *this (i.e., virtual default constructor)
-        virtual InfAlg* create() const { DAI_THROW(NOT_IMPLEMENTED); }
-        
->>>>>>> 641637a9
         /// Identifies itself for logging purposes
         virtual std::string identify() const = 0;
 
