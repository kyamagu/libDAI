/*  Copyright (C) 2006-2008  Joris Mooij  [j dot mooij at science dot ru dot nl]
    Radboud University Nijmegen, The Netherlands

    This file is part of libDAI.

    libDAI is free software; you can redistribute it and/or modify
    it under the terms of the GNU General Public License as published by
    the Free Software Foundation; either version 2 of the License, or
    (at your option) any later version.

    libDAI is distributed in the hope that it will be useful,
    but WITHOUT ANY WARRANTY; without even the implied warranty of
    MERCHANTABILITY or FITNESS FOR A PARTICULAR PURPOSE.  See the
    GNU General Public License for more details.

    You should have received a copy of the GNU General Public License
    along with libDAI; if not, write to the Free Software
    Foundation, Inc., 51 Franklin St, Fifth Floor, Boston, MA  02110-1301  USA
*/


#ifndef __defined_libdai_lc_h
#define __defined_libdai_lc_h


#include <string>
#include <dai/daialg.h>
#include <dai/enum.h>
#include <dai/factorgraph.h>
<<<<<<< HEAD
#include <dai/properties.h>
=======
#include <dai/exceptions.h>
>>>>>>> b16ded66


namespace dai {


class LC : public DAIAlgFG {
    protected:
        std::vector<Factor>      _pancakes;      // used by all LC types (psi_I is stored in the pancake)
        std::vector<Factor>      _cavitydists;   // used by all LC types to store the approximate cavity distribution
        /// _phis[i][_I] corresponds to \f$ \phi^{\setminus i}_I(x_{I \setminus i}) \f$
        std::vector<std::vector<Factor> >      _phis;

        /// Single variable beliefs
        std::vector<Factor>      _beliefs;

    public:
        struct Properties {
            size_t verbose;
            size_t maxiter;
            double tol;
            ENUM6(CavityType,FULL,PAIR,PAIR2,PAIRINT,PAIRCUM,UNIFORM)
            CavityType cavity;
            ENUM3(UpdateType,SEQFIX,SEQRND,NONE)
            UpdateType updates;
            std::string cavainame;
            PropertySet cavaiopts;
            bool reinit;
        } props;
        double maxdiff;

    public:
        /// Default constructor
        LC() : DAIAlgFG(), _pancakes(), _cavitydists(), _phis(), _beliefs(), props(), maxdiff() {}
        /// Copy constructor
        LC(const LC & x) : DAIAlgFG(x), _pancakes(x._pancakes), _cavitydists(x._cavitydists), _phis(x._phis), _beliefs(x._beliefs), props(x.props), maxdiff(x.maxdiff) {}
        /// Clone function
        LC* clone() const { return new LC(*this); }
        /// Construct LC object from a FactorGraph and parameters
        LC( const FactorGraph & fg, const PropertySet &opts );
        /// Assignment operator
        LC& operator=(const LC & x) {
            if( this != &x ) {
                DAIAlgFG::operator=(x);
                _pancakes       = x._pancakes;
                _cavitydists    = x._cavitydists;
                _phis           = x._phis;
                _beliefs        = x._beliefs;
                props           = x.props;
                maxdiff         = x.maxdiff;
            }
            return *this;
        }

        static const char *Name;
        double CalcCavityDist( size_t i, const std::string &name, const PropertySet &opts );
        double InitCavityDists( const std::string &name, const PropertySet &opts );
        long SetCavityDists( std::vector<Factor> &Q );

        void init();
        Factor NewPancake (size_t i, size_t _I, bool & hasNaNs);
        double run();

        std::string identify() const;
        Factor belief (const Var &n) const { return( _beliefs[findVar(n)] ); }
        Factor belief (const VarSet &/*ns*/) const { 
            DAI_THROW(NOT_IMPLEMENTED);
            return Factor(); 
        }
        std::vector<Factor> beliefs() const { return _beliefs; }
        Real logZ() const { 
            DAI_THROW(NOT_IMPLEMENTED);
            return 0.0; 
        }
        void CalcBelief (size_t i);
        const Factor &belief (size_t i) const { return _beliefs[i]; };
        const Factor &pancake (size_t i) const { return _pancakes[i]; };
        const Factor &cavitydist (size_t i) const { return _cavitydists[i]; };

<<<<<<< HEAD
        void clamp( const Var &/*n*/, size_t /*i*/ ) { assert( 0 == 1 ); }
        void undoProbs( const VarSet &/*ns*/ ) { assert( 0 == 1 ); }
        void saveProbs( const VarSet &/*ns*/ ) { assert( 0 == 1 ); }
        virtual void makeCavity(const Var & /*n*/) { assert( 0 == 1 ); }

        void setProperties( const PropertySet &opts );
        PropertySet getProperties() const;
        double maxDiff() const { return maxdiff; }
=======
        void clamp( const Var &/*n*/, size_t /*i*/ ) { 
            DAI_THROW(NOT_IMPLEMENTED);
        }
        void undoProbs( const VarSet &/*ns*/ ) { 
            DAI_THROW(NOT_IMPLEMENTED);
        }
        void saveProbs( const VarSet &/*ns*/ ) { 
            DAI_THROW(NOT_IMPLEMENTED);
        }
        virtual void makeCavity(const Var & /*n*/) { 
            DAI_THROW(NOT_IMPLEMENTED);
        }
        bool checkProperties();
>>>>>>> b16ded66
};


} // end of namespace dai


#endif<|MERGE_RESOLUTION|>--- conflicted
+++ resolved
@@ -27,11 +27,8 @@
 #include <dai/daialg.h>
 #include <dai/enum.h>
 #include <dai/factorgraph.h>
-<<<<<<< HEAD
 #include <dai/properties.h>
-=======
 #include <dai/exceptions.h>
->>>>>>> b16ded66
 
 
 namespace dai {
@@ -110,16 +107,6 @@
         const Factor &pancake (size_t i) const { return _pancakes[i]; };
         const Factor &cavitydist (size_t i) const { return _cavitydists[i]; };
 
-<<<<<<< HEAD
-        void clamp( const Var &/*n*/, size_t /*i*/ ) { assert( 0 == 1 ); }
-        void undoProbs( const VarSet &/*ns*/ ) { assert( 0 == 1 ); }
-        void saveProbs( const VarSet &/*ns*/ ) { assert( 0 == 1 ); }
-        virtual void makeCavity(const Var & /*n*/) { assert( 0 == 1 ); }
-
-        void setProperties( const PropertySet &opts );
-        PropertySet getProperties() const;
-        double maxDiff() const { return maxdiff; }
-=======
         void clamp( const Var &/*n*/, size_t /*i*/ ) { 
             DAI_THROW(NOT_IMPLEMENTED);
         }
@@ -132,8 +119,9 @@
         virtual void makeCavity(const Var & /*n*/) { 
             DAI_THROW(NOT_IMPLEMENTED);
         }
-        bool checkProperties();
->>>>>>> b16ded66
+        void setProperties( const PropertySet &opts );
+        PropertySet getProperties() const;
+        double maxDiff() const { return maxdiff; }
 };
 
 
