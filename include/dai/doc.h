--- conflicted
+++ resolved
@@ -691,6 +691,11 @@
  *  <em>IEEE Transactions on Information Theory</em> 47(2):498-519,
  *  http://ieeexplore.ieee.org/xpl/freeabs_all.jsp?arnumber=910572
  *
+ *  \anchor KoF09 \ref KoF09
+ *  D. Koller and N. Friedman (2009):
+ *  <em>Probabilistic Graphical Models - Principles and Techniques</em>,
+ *  The MIT Press, Cambridge, Massachusetts, London, England.
+
  *  \anchor Min05 \ref Min05
  *  T. Minka (2005):
  *  "Divergence measures and message passing",
@@ -733,7 +738,6 @@
  *  <em>Advances in Neural Information Processing Systems</em> (NIPS) 15, pp. 438-445,
  *  http://books.nips.cc/papers/files/nips15/LT16.pdf
  *
-<<<<<<< HEAD
  *  \anchor WJW03 \ref WJW03
  *  M. J. Wainwright, T. S. Jaakkola and A. S. Willsky (2003):
  *  "Tree-reweighted belief propagation algorithms and approximate ML estimation by pseudo-moment matching",
@@ -745,18 +749,6 @@
  *  "Constructing Free-Energy Approximations and Generalized Belief Propagation Algorithms",
  *  <em>IEEE Transactions on Information Theory</em> 51(7):2282-2312,
  *  http://ieeexplore.ieee.org/xpl/freeabs_all.jsp?arnumber=1459044
-=======
- *  \anchor Min05 \ref Min05
- *  T. Minka (2005):
- *  "Divergence measures and message passing",
- *  <em>MicroSoft Research Technical Report</em> MSR-TR-2005-173,
- *  http://research.microsoft.com/en-us/um/people/minka/papers/message-passing/minka-divergence.pdf
- *
- *  \anchor KoF09 \ref KoF09
- *  D. Koller and N. Friedman (2009):
- *  <em>Probabilistic Graphical Models - Principles and Techniques</em>,
- *  The MIT Press, Cambridge, Massachusetts, London, England.
->>>>>>> 6540e9fd
  */
 
 
